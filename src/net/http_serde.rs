--- conflicted
+++ resolved
@@ -123,64 +123,17 @@
             let query_type = match query_type.as_str() {
                 #[cfg(any(test, feature = "cli", feature = "test-fixture"))]
                 QueryType::TEST_MULTIPLY_STR => Ok(QueryType::TestMultiply),
-<<<<<<< HEAD
-                QueryType::SEMIHONEST_IPA_STR | QueryType::MALICIOUS_IPA_STR | QueryType::OPRF_IPA_STR => {
-                    #[derive(serde::Deserialize)]
-                    struct IPAQueryConfigParam {
-                        per_user_credit_cap: u32,
-                        max_breakdown_key: u32,
-                        attribution_window_seconds: Option<NonZeroU32>,
-                        num_multi_bits: u32,
-                        #[serde(default)]
-                        plaintext_match_keys: bool,
-                    }
-                    let Query(IPAQueryConfigParam {
-                        per_user_credit_cap,
-                        max_breakdown_key,
-                        attribution_window_seconds,
-                        num_multi_bits,
-                        plaintext_match_keys,
-                    }) = req.extract().await?;
-
-                    match query_type.as_str() {
-                        QueryType::SEMIHONEST_IPA_STR => {
-                            Ok(QueryType::SemiHonestIpa(IpaQueryConfig {
-                                per_user_credit_cap,
-                                max_breakdown_key,
-                                attribution_window_seconds,
-                                num_multi_bits,
-                                plaintext_match_keys,
-                            }))
-                        }
-                        QueryType::MALICIOUS_IPA_STR => {
-                            Ok(QueryType::MaliciousIpa(IpaQueryConfig {
-                                per_user_credit_cap,
-                                max_breakdown_key,
-                                attribution_window_seconds,
-                                num_multi_bits,
-                                plaintext_match_keys,
-                            }))
-                        }
-                        QueryType::OPRF_IPA_STR => {
-                            Ok(QueryType::OprfIpa(IpaQueryConfig {
-                                per_user_credit_cap,
-                                max_breakdown_key,
-                                attribution_window_seconds,
-                                num_multi_bits,
-                                plaintext_match_keys,
-                            }))
-                        }
-                        &_ => unreachable!(),
-                    }
-=======
                 QueryType::SEMIHONEST_IPA_STR => {
                     let Query(q) = req.extract().await?;
                     Ok(QueryType::SemiHonestIpa(q))
->>>>>>> 3ef3e7e3
                 }
                 QueryType::MALICIOUS_IPA_STR => {
                     let Query(q) = req.extract().await?;
                     Ok(QueryType::MaliciousIpa(q))
+                }
+                QueryType::OPRF_IPA_STR => {
+                    let Query(q) = req.extract().await?;
+                    Ok(QueryType::OprfIpa(q))
                 }
                 QueryType::SEMIHONEST_AGGREGATE_STR => {
                     let Query(q) = req.extract().await?;
@@ -212,7 +165,7 @@
             match self.query_type {
                 #[cfg(any(test, feature = "test-fixture", feature = "cli"))]
                 QueryType::TestMultiply => Ok(()),
-                QueryType::SemiHonestIpa(config) | QueryType::MaliciousIpa(config) | QueryType::OprfIpa(config) => {
+                QueryType::SemiHonestIpa(config) | QueryType::MaliciousIpa(config) | QueryType::OprfIpa(config)=> {
                     write!(
                         f,
                         "&per_user_credit_cap={}&max_breakdown_key={}&num_multi_bits={}",
