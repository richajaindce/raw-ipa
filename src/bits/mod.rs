--- conflicted
+++ resolved
@@ -45,7 +45,16 @@
 {
 }
 
-<<<<<<< HEAD
+pub trait BooleanRefOps:
+    for<'a> BitXor<&'a Self, Output = Self> + for<'a> BitXorAssign<&'a Self>
+{
+}
+
+impl<T> BooleanRefOps for T where
+    T: for<'a> BitXor<&'a Self, Output = Self> + for<'a> BitXorAssign<&'a Self>
+{
+}
+
 /// Trait for items that have fixed-byte length representation.
 pub trait Serializable: Sized {
     /// Required number of bytes to store this message on disk/network
@@ -64,14 +73,4 @@
     /// ## Errors
     /// Returns an error if the provided buffer does not have enough bytes to read (EOF).
     fn deserialize(buf: &[u8]) -> io::Result<Self>;
-=======
-pub trait BooleanRefOps:
-    for<'a> BitXor<&'a Self, Output = Self> + for<'a> BitXorAssign<&'a Self>
-{
-}
-
-impl<T> BooleanRefOps for T where
-    T: for<'a> BitXor<&'a Self, Output = Self> + for<'a> BitXorAssign<&'a Self>
-{
->>>>>>> 193b35a0
 }