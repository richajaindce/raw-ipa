use crate::helpers::messaging::Mesh;
use crate::helpers::Role;
use crate::protocol::basics::{Reveal, SecureMul};

use crate::protocol::{Step, Substep};
use crate::secret_sharing::{ArithmeticShare, SecretSharing};

mod malicious;
mod prss;
mod semi_honest;

pub use malicious::MaliciousContext;
pub(super) use malicious::SpecialAccessToMaliciousContext;
pub use prss::{InstrumentedIndexedSharedRandomness, InstrumentedSequentialSharedRandomness};
pub use semi_honest::SemiHonestContext;

use super::basics::sum_of_product::SecureSop;
use super::basics::Reshare;
use super::boolean::RandomBits;

/// Context used by each helper to perform secure computation. Provides access to shared randomness
/// generator and communication channel.
<<<<<<< HEAD
pub trait Context<F: Field>:
    SecureMul<F, Share = <Self as Context<F>>::Share>
    + SecureSop<F, Share = <Self as Context<F>>::Share>
    + Reshare<F, Share = <Self as Context<F>>::Share>
    + Reveal<F, Share = <Self as Context<F>>::Share>
    + RandomBits<F, Share = <Self as Context<F>>::Share>
=======
pub trait Context<V: ArithmeticShare>:
    SecureMul<V, Share = <Self as Context<V>>::Share>
    + Reshare<V, Share = <Self as Context<V>>::Share>
    + Reveal<V, Share = <Self as Context<V>>::Share>
    + RandomBits<V, Share = <Self as Context<V>>::Share>
>>>>>>> 2b18af4f
    + Clone
    + Send
    + Sync
{
    /// Secret sharing type this context supports.
    type Share: SecretSharing<V>;

    /// The role of this context.
    fn role(&self) -> Role;

    /// A unique identifier for this stage of the protocol execution.
    #[must_use]
    fn step(&self) -> &Step;

    /// Make a sub-context.
    /// Note that each invocation of this should use a unique value of `step`.
    #[must_use]
    fn narrow<S: Substep + ?Sized>(&self, step: &S) -> Self;

    /// Get the indexed PRSS instance for this step.  It is safe to call this function
    /// multiple times.
    ///
    /// # Panics
    /// If `prss_rng()` is invoked for the same context, this will panic.  Use of
    /// these two functions are mutually exclusive.
    #[must_use]
    fn prss(&self) -> InstrumentedIndexedSharedRandomness<'_>;

    /// Get a pair of PRSS-based RNGs.  The first is shared with the helper to the "left",
    /// the second is shared with the helper to the "right".
    ///
    /// # Panics
    /// This method can only be called once.  This is also mutually exclusive with `prss()`.
    /// This will panic if you have previously invoked `prss()`.
    #[must_use]
    fn prss_rng(
        &self,
    ) -> (
        InstrumentedSequentialSharedRandomness,
        InstrumentedSequentialSharedRandomness,
    );

    /// Get a set of communications channels to different peers.
    #[must_use]
    fn mesh(&self) -> Mesh<'_, '_>;

    /// Generates a new share of one
    fn share_of_one(&self) -> <Self as Context<V>>::Share;
}

#[cfg(test)]
mod tests {
    use crate::ff::{Field, Fp31};
    use crate::helpers::Direction;
    use crate::protocol::malicious::Step::MaliciousProtocol;
    use crate::protocol::prss::SharedRandomness;
    use crate::protocol::RecordId;
    use crate::secret_sharing::{MaliciousReplicated, Replicated};
    use crate::telemetry::metrics::{
        INDEXED_PRSS_GENERATED, RECORDS_SENT, SEQUENTIAL_PRSS_GENERATED,
    };
    use futures_util::future::join_all;
    use futures_util::try_join;
    use rand::distributions::{Distribution, Standard};
    use rand::Rng;
    use std::iter::repeat;

    use super::*;
    use crate::test_fixture::{Reconstruct, Runner, TestWorld, TestWorldConfig};

    trait AsReplicated<F: Field> {
        fn left(&self) -> F;
        fn right(&self) -> F;
    }

    impl<F: Field> AsReplicated<F> for Replicated<F> {
        fn left(&self) -> F {
            (self as &Replicated<F>).left()
        }

        fn right(&self) -> F {
            (self as &Replicated<F>).right()
        }
    }

    /// This looks weird because it uses `MaliciousReplicated::rx()` value instead of `x`.
    /// Malicious context intentionally disallows access to `x` without validating first and
    /// here it does not matter at all. It needs just some value to send (any value would do just
    /// fine)
    impl<F: Field> AsReplicated<F> for MaliciousReplicated<F> {
        fn left(&self) -> F {
            (self as &MaliciousReplicated<F>).rx().left()
        }

        fn right(&self) -> F {
            (self as &MaliciousReplicated<F>).rx().right()
        }
    }

    /// Toy protocol to execute PRSS generation and send/receive logic
    async fn toy_protocol<F, S, C>(ctx: C, index: usize, share: &S) -> Replicated<F>
    where
        F: Field,
        Standard: Distribution<F>,
        C: Context<F, Share = S>,
        S: AsReplicated<F>,
    {
        let ctx = ctx.narrow("metrics");
        let (left_peer, right_peer) = (
            ctx.role().peer(Direction::Left),
            ctx.role().peer(Direction::Right),
        );
        let record_id = RecordId::from(index);
        let (l, r) = ctx.prss().generate_fields(record_id);

        let (seq_l, seq_r) = {
            let ctx = ctx.narrow(&format!("seq-prss-{index}"));
            let (mut left_rng, mut right_rng) = ctx.prss_rng();
            (left_rng.gen::<F>(), right_rng.gen::<F>())
        };
        let channel = ctx.mesh();

        let (_, right_share) = try_join!(
            channel.send(left_peer, record_id, share.left() - l - seq_l),
            channel.receive::<F>(right_peer, record_id),
        )
        .unwrap();

        Replicated::new(share.left(), right_share + r + seq_r)
    }

    #[tokio::test]
    async fn semi_honest_metrics() {
        let world = TestWorld::new_with(*TestWorldConfig::default().enable_metrics()).await;
        let input = (0..10u128).map(Fp31::from).collect::<Vec<_>>();

        let result = world
            .semi_honest(input.clone(), |ctx, shares| async move {
                join_all(
                    shares
                        .iter()
                        .enumerate()
                        .zip(repeat(ctx))
                        .map(|((i, share), ctx)| toy_protocol(ctx, i, share)),
                )
                .await
            })
            .await
            .reconstruct();

        // just in case, validate that each helper holds valid shares
        assert_eq!(input, result);

        let input_size = input.len();
        let snapshot = world.metrics_snapshot();
        let metrics_step = Step::default()
            .narrow(&TestWorld::execution_step(0))
            .narrow("metrics");

        // for semi-honest protocols, amplification factor per helper is 1.
        // that is, for every communication, there is exactly one send and receive of the same data
        let records_sent_assert = snapshot
            .assert_metric(RECORDS_SENT)
            .total(3 * input_size)
            .per_step(&metrics_step, 3 * input_size);

        let indexed_prss_assert = snapshot
            .assert_metric(INDEXED_PRSS_GENERATED)
            .total(3 * input_size)
            .per_step(&metrics_step, 3 * input_size);

        // each helper generates 2 128 bit values resuling in 4 calls to rng::<gen>() per input row
        let seq_prss_assert = snapshot
            .assert_metric(SEQUENTIAL_PRSS_GENERATED)
            .total(4 * 3 * input_size)
            .per_step(&metrics_step.narrow("seq-prss-0"), 4 * 3);

        for role in Role::all() {
            records_sent_assert.per_helper(role, input_size);
            indexed_prss_assert.per_helper(role, input_size);
            seq_prss_assert.per_helper(role, 4 * input_size);
        }
    }

    #[tokio::test]
    async fn malicious_metrics() {
        let world = TestWorld::new_with(*TestWorldConfig::default().enable_metrics()).await;
        let input = vec![Fp31::from(0u128), Fp31::from(1u128)];

        let _result = world
            .malicious(input.clone(), |ctx, a| async move {
                for (i, share) in a.iter().enumerate() {
                    toy_protocol(ctx.clone(), i, share).await;
                }
                a
            })
            .await;

        let metrics_step = Step::default()
            .narrow(&TestWorld::execution_step(0))
            // TODO: leaky abstraction, test world should tell us the exact step
            .narrow(&MaliciousProtocol)
            .narrow("metrics");

        let input_size = input.len();
        let snapshot = world.metrics_snapshot();

        // Malicious protocol has an amplification factor of 3 and constant overhead of 3. For each input row it
        // (input size) upgrades input to malicious
        // (input size) executes toy protocol
        // (input size) propagates u and w
        // (1) multiply r * share of zero
        // (2) reveals r (1 for check_zero, 1 for validate)
        let comm_factor = |input_size| 3 * input_size + 3;
        let records_sent_assert = snapshot
            .assert_metric(RECORDS_SENT)
            .total(3 * comm_factor(input_size))
            .per_step(&metrics_step, 3 * input_size);

        // PRSS amplification factor is 3 and constant overhead is 5
        // (1) to generate r
        // (1) to generate u
        // (1) to generate w
        // (input_size) to generate random constant later used for validation
        // (input_size) to multiply input by r
        // (input_size) to execute toy protocol
        // (1) to generate randomness for check_zero
        // (1) to multiply output with r
        let prss_factor = |input_size| 3 * input_size + 3 + 1 + 1;
        let indexed_prss_assert = snapshot
            .assert_metric(INDEXED_PRSS_GENERATED)
            .total(3 * prss_factor(input_size))
            .per_step(&metrics_step, 3 * input_size);

        // see semi-honest test for explanation
        let seq_prss_assert = snapshot
            .assert_metric(SEQUENTIAL_PRSS_GENERATED)
            .total(4 * 3 * input_size)
            .per_step(&metrics_step.narrow("seq-prss-0"), 4 * 3);

        for role in Role::all() {
            records_sent_assert.per_helper(role, comm_factor(input_size));
            indexed_prss_assert.per_helper(role, prss_factor(input_size));
            seq_prss_assert.per_helper(role, 4 * input_size);
        }
    }
}<|MERGE_RESOLUTION|>--- conflicted
+++ resolved
@@ -20,20 +20,12 @@
 
 /// Context used by each helper to perform secure computation. Provides access to shared randomness
 /// generator and communication channel.
-<<<<<<< HEAD
-pub trait Context<F: Field>:
-    SecureMul<F, Share = <Self as Context<F>>::Share>
-    + SecureSop<F, Share = <Self as Context<F>>::Share>
-    + Reshare<F, Share = <Self as Context<F>>::Share>
-    + Reveal<F, Share = <Self as Context<F>>::Share>
-    + RandomBits<F, Share = <Self as Context<F>>::Share>
-=======
 pub trait Context<V: ArithmeticShare>:
     SecureMul<V, Share = <Self as Context<V>>::Share>
+    + SecureSop<V, Share = <Self as Context<V>>::Share>
     + Reshare<V, Share = <Self as Context<V>>::Share>
     + Reveal<V, Share = <Self as Context<V>>::Share>
     + RandomBits<V, Share = <Self as Context<V>>::Share>
->>>>>>> 2b18af4f
     + Clone
     + Send
     + Sync
