<<<<<<< HEAD
use super::StepNarrow;
use crate::helpers::{prss_protocol::PrssExchangeStep, query::QueryType};
use ipa_macros::Gate;
=======
>>>>>>> d812293f
use std::fmt::{Debug, Display, Formatter};

use ipa_macros::Gate;

use super::{Step, StepNarrow};

#[derive(Gate, Clone, Hash, PartialEq, Eq, Default)]
#[cfg_attr(
    feature = "enable-serde",
    derive(serde::Deserialize),
    serde(from = "&str")
)]
pub struct Compact(pub u16);

// serde::Deserialize requires From<&str> implementation
impl From<&str> for Compact {
    fn from(id: &str) -> Self {
        // id begins with '/'. strip it.
        Compact::deserialize(&id[1..])
    }
}

impl Display for Compact {
    fn fmt(&self, f: &mut Formatter<'_>) -> std::fmt::Result {
        write!(f, "{}", self.as_ref())
    }
}

impl Debug for Compact {
    fn fmt(&self, f: &mut Formatter<'_>) -> std::fmt::Result {
        write!(f, "gate[{}]={}", self.0, self.as_ref())
    }
}

const ROOT_STATE: u16 = 0;
const PRSS_EXCHANGE_STATE: u16 = 65531;
const QUERY_TYPE_SEMIHONEST_STATE: u16 = 65533;
const QUERY_TYPE_MALICIOUS_STATE: u16 = 65532;

impl StepNarrow<QueryType> for Compact {
    fn narrow(&self, step: &QueryType) -> Self {
        match step {
            QueryType::SemiHonestIpa(_) => Self(QUERY_TYPE_SEMIHONEST_STATE),
            QueryType::MaliciousIpa(_) => Self(QUERY_TYPE_MALICIOUS_STATE),
            _ => panic!("cannot narrow from the invalid step {}", step.as_ref()),
        }
    }
}

impl StepNarrow<PrssExchangeStep> for Compact {
    fn narrow(&self, _step: &PrssExchangeStep) -> Self {
        Self(PRSS_EXCHANGE_STATE)
    }
}

// Reverse of `static_state_map` for `Compact::as_ref()`
fn static_reverse_state_map(state: u16) -> &'static str {
    match state {
        ROOT_STATE => "run-0",
        QUERY_TYPE_SEMIHONEST_STATE => crate::helpers::query::QueryType::SEMIHONEST_IPA_STR,
        QUERY_TYPE_MALICIOUS_STATE => crate::helpers::query::QueryType::MALICIOUS_IPA_STR,
        PRSS_EXCHANGE_STATE => crate::helpers::prss_protocol::PrssExchangeStep.as_ref(),
        _ => panic!("cannot as_ref() from the invalid state {state}"),
    }
}

fn static_deserialize_state_map(s: &str) -> u16 {
    if s == "run-0" {
        return ROOT_STATE;
    } else if s == crate::helpers::query::QueryType::SEMIHONEST_IPA_STR {
        return QUERY_TYPE_SEMIHONEST_STATE;
    } else if s == crate::helpers::query::QueryType::MALICIOUS_IPA_STR {
        return QUERY_TYPE_MALICIOUS_STATE;
    } else if s == crate::helpers::prss_protocol::PrssExchangeStep.as_ref() {
        return PRSS_EXCHANGE_STATE;
    }

    panic!("cannot deserialize from the invalid step \"{s}\"");
}<|MERGE_RESOLUTION|>--- conflicted
+++ resolved
@@ -1,14 +1,9 @@
-<<<<<<< HEAD
-use super::StepNarrow;
-use crate::helpers::{prss_protocol::PrssExchangeStep, query::QueryType};
-use ipa_macros::Gate;
-=======
->>>>>>> d812293f
 use std::fmt::{Debug, Display, Formatter};
 
 use ipa_macros::Gate;
 
-use super::{Step, StepNarrow};
+use super::StepNarrow;
+use crate::helpers::{prss_protocol::PrssExchangeStep, query::QueryType};
 
 #[derive(Gate, Clone, Hash, PartialEq, Eq, Default)]
 #[cfg_attr(
@@ -63,9 +58,9 @@
 fn static_reverse_state_map(state: u16) -> &'static str {
     match state {
         ROOT_STATE => "run-0",
-        QUERY_TYPE_SEMIHONEST_STATE => crate::helpers::query::QueryType::SEMIHONEST_IPA_STR,
-        QUERY_TYPE_MALICIOUS_STATE => crate::helpers::query::QueryType::MALICIOUS_IPA_STR,
-        PRSS_EXCHANGE_STATE => crate::helpers::prss_protocol::PrssExchangeStep.as_ref(),
+        QUERY_TYPE_SEMIHONEST_STATE => QueryType::SEMIHONEST_IPA_STR,
+        QUERY_TYPE_MALICIOUS_STATE => QueryType::MALICIOUS_IPA_STR,
+        PRSS_EXCHANGE_STATE => PrssExchangeStep.as_ref(),
         _ => panic!("cannot as_ref() from the invalid state {state}"),
     }
 }
@@ -73,11 +68,11 @@
 fn static_deserialize_state_map(s: &str) -> u16 {
     if s == "run-0" {
         return ROOT_STATE;
-    } else if s == crate::helpers::query::QueryType::SEMIHONEST_IPA_STR {
+    } else if s == QueryType::SEMIHONEST_IPA_STR {
         return QUERY_TYPE_SEMIHONEST_STATE;
-    } else if s == crate::helpers::query::QueryType::MALICIOUS_IPA_STR {
+    } else if s == QueryType::MALICIOUS_IPA_STR {
         return QUERY_TYPE_MALICIOUS_STATE;
-    } else if s == crate::helpers::prss_protocol::PrssExchangeStep.as_ref() {
+    } else if s == PrssExchangeStep.as_ref() {
         return PRSS_EXCHANGE_STATE;
     }
 
