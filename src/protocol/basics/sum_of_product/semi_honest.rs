--- conflicted
+++ resolved
@@ -22,13 +22,8 @@
 pub async fn sum_of_products<F>(
     ctx: SemiHonestContext<'_, F>,
     record_id: RecordId,
-<<<<<<< HEAD
-    a: &[&Replicated<F>],
-    b: &[&Replicated<F>],
-=======
     a: &[Replicated<F>],
     b: &[Replicated<F>],
->>>>>>> 3c447eef
 ) -> Result<Replicated<F>, Error>
 where
     F: Field,
@@ -122,13 +117,7 @@
 
         let res = world
             .semi_honest((av, bv), |ctx, (a, b)| async move {
-<<<<<<< HEAD
-                let a_refs = a.iter().collect::<Vec<_>>();
-                let b_refs = b.iter().collect::<Vec<_>>();
-                ctx.sum_of_products(RecordId::from(0), a_refs.as_slice(), b_refs.as_slice())
-=======
                 ctx.sum_of_products(RecordId::from(0), a.as_slice(), b.as_slice())
->>>>>>> 3c447eef
                     .await
                     .unwrap()
             })
@@ -146,16 +135,8 @@
         let b: Vec<_> = b.iter().map(|x| Fp31::from(*x)).collect();
 
         let result = world
-<<<<<<< HEAD
-            .semi_honest((a, b), |ctx, (a_share, b_share)| async move {
-                let a_refs = a_share.iter().collect::<Vec<_>>();
-                let b_refs = b_share.iter().collect::<Vec<_>>();
-
-                ctx.sum_of_products(RecordId::from(0), a_refs.as_slice(), b_refs.as_slice())
-=======
             .semi_honest((a, b), |ctx, (a, b)| async move {
                 ctx.sum_of_products(RecordId::from(0), a.as_slice(), b.as_slice())
->>>>>>> 3c447eef
                     .await
                     .unwrap()
             })
