--- conflicted
+++ resolved
@@ -4,14 +4,9 @@
     protocol::context::{Context, MaliciousContext, SemiHonestContext},
     secret_sharing::{
         replicated::{
-<<<<<<< HEAD
             malicious::{AdditiveShare as MaliciousReplicated, ExtendableField},
-            semi_honest::{AdditiveShare as Replicated, XorShare},
+            semi_honest::AdditiveShare as Replicated,
             ReplicatedSecretSharing,
-=======
-            malicious::AdditiveShare as MaliciousReplicated,
-            semi_honest::AdditiveShare as Replicated, ReplicatedSecretSharing,
->>>>>>> 669059c6
         },
         SharedValue,
     },
@@ -31,23 +26,9 @@
     }
 }
 
-<<<<<<< HEAD
-impl<'a, V: GaloisField> ShareKnownValue<SemiHonestContext<'a>, V> for XorShare<V> {
-    fn share_known_value(ctx: &SemiHonestContext<'a>, value: V) -> Self {
-        match ctx.role() {
-            Role::H1 => Self::new(value, V::ZERO),
-            Role::H2 => Self::new(V::ZERO, V::ZERO),
-            Role::H3 => Self::new(V::ZERO, value),
-        }
-    }
-}
-
 impl<'a, F: Field + ExtendableField> ShareKnownValue<MaliciousContext<'a, F>, F>
     for MaliciousReplicated<F>
 {
-=======
-impl<'a, F: Field> ShareKnownValue<MaliciousContext<'a, F>, F> for MaliciousReplicated<F> {
->>>>>>> 669059c6
     fn share_known_value(ctx: &MaliciousContext<'a, F>, value: F) -> Self {
         ctx.share_known_value(value)
     }
