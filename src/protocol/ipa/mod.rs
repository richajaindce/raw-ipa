use crate::{
    bits::{Fp2Array, Serializable},
    error::Error,
    ff::Field,
    helpers::Role,
    protocol::{
        attribution::{input::MCAggregateCreditOutputRow, malicious, semi_honest},
        basics::Reshare,
        context::{
            malicious::IPAModulusConvertedInputRowWrapper, Context, MaliciousContext,
            SemiHonestContext,
        },
        malicious::MaliciousValidator,
        modulus_conversion::{combine_slices, convert_all_bits, convert_all_bits_local},
        sort::{
            apply_sort::apply_sort_permutation,
            generate_permutation::{
                generate_permutation_and_reveal_shuffled,
                malicious_generate_permutation_and_reveal_shuffled,
            },
        },
        BasicProtocols, RecordId, Substep,
    },
    secret_sharing::{
        replicated::{
            malicious::AdditiveShare as MaliciousReplicated,
            semi_honest::{AdditiveShare as Replicated, XorShare as XorReplicated},
        },
        Arithmetic,
    },
};

use async_trait::async_trait;
use futures::future::{try_join, try_join3};
use generic_array::{ArrayLength, GenericArray};
use std::{marker::PhantomData, ops::Add};
use typenum::Unsigned;

#[derive(Debug, Clone, Copy, PartialEq, Eq, Hash)]
pub enum Step {
    ModulusConversionForMatchKeys,
    ModulusConversionForBreakdownKeys,
    GenSortPermutationFromMatchKeys,
    ApplySortPermutation,
    AfterConvertAllBits,
}

impl Substep for Step {}

impl AsRef<str> for Step {
    fn as_ref(&self) -> &str {
        match self {
            Self::ModulusConversionForMatchKeys => "mod_conv_match_key",
            Self::ModulusConversionForBreakdownKeys => "mod_conv_breakdown_key",
            Self::GenSortPermutationFromMatchKeys => "gen_sort_permutation_from_match_keys",
            Self::ApplySortPermutation => "apply_sort_permutation",
            Self::AfterConvertAllBits => "after_convert_all_bits",
        }
    }
}

pub enum IPAInputRowResharableStep {
    MatchKeyShares,
    TriggerBit,
    BreakdownKey,
    TriggerValue,
}

impl Substep for IPAInputRowResharableStep {}

impl AsRef<str> for IPAInputRowResharableStep {
    fn as_ref(&self) -> &str {
        match self {
            Self::MatchKeyShares => "match_key_shares",
            Self::TriggerBit => "is_trigger_bit",
            Self::BreakdownKey => "breakdown_key",
            Self::TriggerValue => "trigger_value",
        }
    }
}

#[derive(Debug)]
#[cfg_attr(test, derive(Clone, PartialEq, Eq))]
pub struct IPAInputRow<F: Field, MK: Fp2Array, BK: Fp2Array> {
    pub mk_shares: XorReplicated<MK>,
    pub is_trigger_bit: Replicated<F>,
    pub breakdown_key: XorReplicated<BK>,
    pub trigger_value: Replicated<F>,
}

impl<F: Field, MK: Fp2Array, BK: Fp2Array> Serializable for IPAInputRow<F, MK, BK>
where
    XorReplicated<BK>: Serializable,
    XorReplicated<MK>: Serializable,
    Replicated<F>: Serializable,
    <XorReplicated<BK> as Serializable>::Size: Add<<Replicated<F> as Serializable>::Size>,
    <Replicated<F> as Serializable>::Size:
        Add<
            <<XorReplicated<BK> as Serializable>::Size as Add<
                <Replicated<F> as Serializable>::Size,
            >>::Output,
        >,
    <XorReplicated<MK> as Serializable>::Size: Add<
        <<Replicated<F> as Serializable>::Size as Add<
            <<XorReplicated<BK> as Serializable>::Size as Add<
                <Replicated<F> as Serializable>::Size,
            >>::Output,
        >>::Output,
    >,
    <<XorReplicated<MK> as Serializable>::Size as Add<
        <<Replicated<F> as Serializable>::Size as Add<
            <<XorReplicated<BK> as Serializable>::Size as Add<
                <Replicated<F> as Serializable>::Size,
            >>::Output,
        >>::Output,
    >>::Output: ArrayLength<u8>,
{
    type Size = <<XorReplicated<MK> as Serializable>::Size as Add<
        <<Replicated<F> as Serializable>::Size as Add<
            <<XorReplicated<BK> as Serializable>::Size as Add<
                <Replicated<F> as Serializable>::Size,
            >>::Output,
        >>::Output,
    >>::Output;

    fn serialize(self, buf: &mut GenericArray<u8, Self::Size>) {
        let mk_sz = <XorReplicated<MK> as Serializable>::Size::USIZE;
        let bk_sz = <XorReplicated<BK> as Serializable>::Size::USIZE;
        let f_sz = <Replicated<F> as Serializable>::Size::USIZE;

        self.mk_shares
            .serialize(GenericArray::from_mut_slice(&mut buf[..mk_sz]));
        self.is_trigger_bit
            .serialize(GenericArray::from_mut_slice(&mut buf[mk_sz..mk_sz + f_sz]));
        self.breakdown_key.serialize(GenericArray::from_mut_slice(
            &mut buf[mk_sz + f_sz..mk_sz + f_sz + bk_sz],
        ));
        self.trigger_value.serialize(GenericArray::from_mut_slice(
            &mut buf[mk_sz + f_sz + bk_sz..],
        ));
    }

    fn deserialize(buf: &GenericArray<u8, Self::Size>) -> Self {
        let mk_sz = <XorReplicated<MK> as Serializable>::Size::USIZE;
        let bk_sz = <XorReplicated<BK> as Serializable>::Size::USIZE;
        let f_sz = <Replicated<F> as Serializable>::Size::USIZE;

        let mk_shares = XorReplicated::<MK>::deserialize(GenericArray::from_slice(&buf[..mk_sz]));
        let is_trigger_bit =
            Replicated::<F>::deserialize(GenericArray::from_slice(&buf[mk_sz..mk_sz + f_sz]));
        let breakdown_key = XorReplicated::<BK>::deserialize(GenericArray::from_slice(
            &buf[mk_sz + f_sz..mk_sz + f_sz + bk_sz],
        ));
        let trigger_value =
            Replicated::<F>::deserialize(GenericArray::from_slice(&buf[mk_sz + f_sz + bk_sz..]));
        Self {
            mk_shares,
            is_trigger_bit,
            breakdown_key,
            trigger_value,
        }
    }
}

impl<F: Field, MK: Fp2Array, BK: Fp2Array> IPAInputRow<F, MK, BK>
where
    IPAInputRow<F, MK, BK>: Serializable,
{
    /// Splits the given slice into chunks aligned with the size of this struct and returns an
    /// iterator that produces deserialized instances.
    ///
    /// ## Panics
    /// Panics if the slice buffer is not aligned with the size of this struct.
    pub fn from_byte_slice(input: &[u8]) -> impl Iterator<Item = Self> + '_ {
        assert_eq!(
            0,
            input.len() % <IPAInputRow<F, MK, BK> as Serializable>::Size::USIZE,
            "input is not aligned"
        );
        input
            .chunks(<IPAInputRow<F, MK, BK> as Serializable>::Size::USIZE)
            .map(|chunk| IPAInputRow::<F, MK, BK>::deserialize(GenericArray::from_slice(chunk)))
    }
}

pub struct IPAModulusConvertedInputRow<F: Field, T: Arithmetic<F>> {
    pub mk_shares: Vec<T>,
    pub is_trigger_bit: T,
    pub breakdown_key: Vec<T>,
    pub trigger_value: T,
    _marker: PhantomData<F>,
}

impl<F: Field, T: Arithmetic<F>> IPAModulusConvertedInputRow<F, T> {
    pub fn new(
        mk_shares: Vec<T>,
        is_trigger_bit: T,
        breakdown_key: Vec<T>,
        trigger_value: T,
    ) -> Self {
        Self {
            mk_shares,
            is_trigger_bit,
            breakdown_key,
            trigger_value,
            _marker: PhantomData,
        }
    }
}

#[async_trait]
impl<F, T, C> Reshare<C, RecordId> for IPAModulusConvertedInputRow<F, T>
where
    F: Field,
    T: Arithmetic<F> + Reshare<C, RecordId>,
    C: Context,
{
    async fn reshare<'fut>(
        &self,
        ctx: C,
        record_id: RecordId,
        to_helper: Role,
    ) -> Result<Self, Error>
    where
        C: 'fut,
    {
        let f_mk_shares = self.mk_shares.reshare(
            ctx.narrow(&IPAInputRowResharableStep::MatchKeyShares),
            record_id,
            to_helper,
        );
        let f_is_trigger_bit = self.is_trigger_bit.reshare(
            ctx.narrow(&IPAInputRowResharableStep::TriggerBit),
            record_id,
            to_helper,
        );
        let f_breakdown_key = self.breakdown_key.reshare(
            ctx.narrow(&IPAInputRowResharableStep::BreakdownKey),
            record_id,
            to_helper,
        );
        let f_trigger_value = self.trigger_value.reshare(
            ctx.narrow(&IPAInputRowResharableStep::TriggerValue),
            record_id,
            to_helper,
        );

        let (mk_shares, breakdown_key, (is_trigger_bit, trigger_value)) = try_join3(
            f_mk_shares,
            f_breakdown_key,
            try_join(f_is_trigger_bit, f_trigger_value),
        )
        .await?;

        Ok(IPAModulusConvertedInputRow::new(
            mk_shares,
            is_trigger_bit,
            breakdown_key,
            trigger_value,
        ))
    }
}

/// # Errors
/// Propagates errors from multiplications
/// # Panics
/// Propagates errors from multiplications
pub async fn ipa<F, MK, BK>(
    ctx: SemiHonestContext<'_>,
    input_rows: &[IPAInputRow<F, MK, BK>],
    per_user_credit_cap: u32,
    max_breakdown_key: u32,
    num_multi_bits: u32,
) -> Result<Vec<MCAggregateCreditOutputRow<F, Replicated<F>, BK>>, Error>
where
    F: Field,
    MK: Fp2Array,
    BK: Fp2Array,
    Replicated<F>: Serializable,
{
    let (mk_shares, bk_shares): (Vec<_>, Vec<_>) = input_rows
        .iter()
        .map(|x| (x.mk_shares.clone(), x.breakdown_key.clone()))
        .unzip();

    // TODO (richaj) need to revisit convert_all_bits and make it return iterator on a slice for sort
    // or, a complete slice for breakdown keys. For now, converted_bk_shares has just 1 slice inside
    // the outermost vector
    // Breakdown key modulus conversion
    let mut converted_bk_shares = convert_all_bits(
        &ctx.narrow(&Step::ModulusConversionForBreakdownKeys),
        &convert_all_bits_local(ctx.role(), bk_shares.into_iter()),
        BK::BITS,
        BK::BITS,
    )
    .await
    .unwrap();
    let converted_bk_shares = converted_bk_shares.pop().unwrap();

    // Match key modulus conversion, and then sort
    let converted_mk_shares = convert_all_bits(
        &ctx.narrow(&Step::ModulusConversionForMatchKeys),
        &convert_all_bits_local(ctx.role(), mk_shares.into_iter()),
        MK::BITS,
        num_multi_bits,
    )
    .await
    .unwrap();

    let sort_permutation = generate_permutation_and_reveal_shuffled(
        ctx.narrow(&Step::GenSortPermutationFromMatchKeys),
        converted_mk_shares.iter(),
    )
    .await
    .unwrap();

    let converted_mk_shares = combine_slices(&converted_mk_shares, MK::BITS);

    let combined_match_keys_and_sidecar_data =
        std::iter::zip(converted_mk_shares, converted_bk_shares)
            .zip(input_rows)
            .map(|((mk_shares, bk_shares), input_row)| {
                IPAModulusConvertedInputRow::new(
                    mk_shares,
                    input_row.is_trigger_bit.clone(),
                    bk_shares,
                    input_row.trigger_value.clone(),
                )
            })
            .collect::<Vec<_>>();

    let sorted_rows = apply_sort_permutation(
        ctx.narrow(&Step::ApplySortPermutation),
        combined_match_keys_and_sidecar_data,
        &sort_permutation,
    )
    .await
    .unwrap();

    semi_honest::secure_attribution(
        ctx,
        sorted_rows,
        per_user_credit_cap,
        max_breakdown_key,
        num_multi_bits,
    )
    .await
}

/// Malicious IPA
/// We return `Replicated<F>` as output since there is compute after this and in `aggregate_credit`, last communication operation was sort
/// # Errors
/// Propagates errors from multiplications
/// # Panics
/// Propagates errors from multiplications
#[allow(dead_code, clippy::too_many_lines)]
pub async fn ipa_malicious<'a, F, MK, BK>(
    sh_ctx: SemiHonestContext<'a>,
    input_rows: &[IPAInputRow<F, MK, BK>],
    per_user_credit_cap: u32,
    max_breakdown_key: u32,
    num_multi_bits: u32,
) -> Result<Vec<MCAggregateCreditOutputRow<F, Replicated<F>, BK>>, Error>
where
    F: Field,
    MK: Fp2Array,
    BK: Fp2Array,
    MaliciousReplicated<F>: Serializable + BasicProtocols<MaliciousContext<'a, F>, F>,
    Replicated<F>: Serializable + BasicProtocols<SemiHonestContext<'a>, F>,
{
    let malicious_validator = MaliciousValidator::new(sh_ctx.clone());
    let m_ctx = malicious_validator.context();

    let (mk_shares, bk_shares): (Vec<_>, Vec<_>) = input_rows
        .iter()
        .map(|x| (x.mk_shares.clone(), x.breakdown_key.clone()))
        .unzip();

    // Match key modulus conversion, and then sort
    let converted_mk_shares = convert_all_bits(
        &m_ctx.narrow(&Step::ModulusConversionForMatchKeys),
        &m_ctx
            .upgrade(convert_all_bits_local(m_ctx.role(), mk_shares.into_iter()))
            .await?,
        MK::BITS,
        num_multi_bits,
    )
    .await
    .unwrap();

    //Validate before calling sort with downgraded context
    let converted_mk_shares = malicious_validator.validate(converted_mk_shares).await?;

    let sort_permutation = malicious_generate_permutation_and_reveal_shuffled(
        sh_ctx.narrow(&Step::GenSortPermutationFromMatchKeys),
        converted_mk_shares.iter(),
    )
    .await
    .unwrap();

    let malicious_validator = MaliciousValidator::new(sh_ctx.narrow(&Step::AfterConvertAllBits));
    let m_ctx = malicious_validator.context();

    let converted_mk_shares = combine_slices(&converted_mk_shares, MK::BITS);

    // Breakdown key modulus conversion
    let mut converted_bk_shares = convert_all_bits(
        &m_ctx.narrow(&Step::ModulusConversionForBreakdownKeys),
        &m_ctx
            .narrow(&Step::ModulusConversionForBreakdownKeys)
            .upgrade(convert_all_bits_local(m_ctx.role(), bk_shares.into_iter()))
            .await?,
        BK::BITS,
        BK::BITS,
    )
    .await
    .unwrap();

    let converted_bk_shares = converted_bk_shares.pop().unwrap();

    let intermediate = converted_mk_shares
        .zip(input_rows)
        .map(|(mk_shares, input_row)| {
            IPAModulusConvertedInputRowWrapper::new(
                mk_shares,
                input_row.is_trigger_bit.clone(),
                input_row.trigger_value.clone(),
            )
        })
        .collect::<Vec<_>>();

    let intermediate = m_ctx.upgrade(intermediate).await?;

    let combined_match_keys_and_sidecar_data = intermediate
        .into_iter()
        .zip(converted_bk_shares)
        .map(
            |(one_row, bk_shares)| IPAModulusConvertedInputRow::<F, MaliciousReplicated<F>> {
                mk_shares: one_row.mk_shares,
                is_trigger_bit: one_row.is_trigger_bit,
                trigger_value: one_row.trigger_value,
                breakdown_key: bk_shares,
                _marker: PhantomData,
            },
        )
        .collect::<Vec<_>>();

    let sorted_rows = apply_sort_permutation(
        m_ctx.narrow(&Step::ApplySortPermutation),
        combined_match_keys_and_sidecar_data,
        &sort_permutation,
    )
    .await
    .unwrap();

    malicious::secure_attribution(
        sh_ctx,
        malicious_validator,
        sorted_rows,
        per_user_credit_cap,
        max_breakdown_key,
        num_multi_bits,
    )
    .await
}

#[cfg(all(test, not(feature = "shuttle")))]
pub mod tests {
    use std::num::NonZeroUsize;

    use super::{ipa, ipa_malicious, IPAInputRow};
    use crate::{
        bits::{Fp2Array, Serializable},
        ff::{Field, Fp31, Fp32BitPrime},
        ipa_test_input,
        protocol::{BreakdownKey, MatchKey},
        secret_sharing::IntoShares,
        telemetry::metrics::RECORDS_SENT,
        test_fixture::{
            input::GenericReportTestInput,
            ipa::{
                generate_random_user_records_in_reverse_chronological_order, test_ipa,
                update_expected_output_for_user,
            },
            IpaSecurityModel, Reconstruct, Runner, TestWorld, TestWorldConfig,
        },
    };
    use generic_array::GenericArray;
    use proptest::{
        proptest,
        test_runner::{RngAlgorithm, TestRng},
    };
    use rand::{rngs::StdRng, thread_rng, Rng};
    use rand_core::SeedableRng;
    use typenum::Unsigned;

    #[tokio::test]
    #[allow(clippy::missing_panics_doc)]
    pub async fn semi_honest() {
        const COUNT: usize = 7;
        const PER_USER_CAP: u32 = 3;
        const EXPECTED: &[[u128; 2]] = &[
            [0, 0],
            [1, 2],
            [2, 3],
            [3, 0],
            [4, 0],
            [5, 0],
            [6, 0],
            [7, 0],
        ];
        const MAX_BREAKDOWN_KEY: u32 = 8;
        const NUM_MULTI_BITS: u32 = 3;

        let world = TestWorld::new().await;

        let records: Vec<GenericReportTestInput<_, MatchKey, BreakdownKey>> = ipa_test_input!(
            [
                { match_key: 12345, is_trigger_report: 0, breakdown_key: 1, trigger_value: 0 },
                { match_key: 12345, is_trigger_report: 0, breakdown_key: 2, trigger_value: 0 },
                { match_key: 68362, is_trigger_report: 0, breakdown_key: 1, trigger_value: 0 },
                { match_key: 12345, is_trigger_report: 1, breakdown_key: 0, trigger_value: 5 },
                { match_key: 68362, is_trigger_report: 1, breakdown_key: 0, trigger_value: 2 },
            ];
            (Fp31, MatchKey, BreakdownKey)
        );

        let result: Vec<GenericReportTestInput<_, MatchKey, BreakdownKey>> = world
            .semi_honest(records, |ctx, input_rows| async move {
                ipa::<Fp31, MatchKey, BreakdownKey>(
                    ctx,
                    &input_rows,
                    PER_USER_CAP,
                    MAX_BREAKDOWN_KEY,
                    NUM_MULTI_BITS,
                )
                .await
                .unwrap()
            })
            .await
            .reconstruct();

        assert_eq!(EXPECTED.len(), result.len());

        for (i, expected) in EXPECTED.iter().enumerate() {
            assert_eq!(
                *expected,
                [
                    result[i].breakdown_key.as_u128(),
                    result[i].trigger_value.as_u128()
                ]
            );
        }
    }

    #[tokio::test]
    async fn malicious() {
        const COUNT: usize = 5;
        const PER_USER_CAP: u32 = 3;
        const EXPECTED: &[[u128; 2]] = &[[0, 0], [1, 2], [2, 3]];
        const MAX_BREAKDOWN_KEY: u32 = 3;
        const NUM_MULTI_BITS: u32 = 3;

        let world = TestWorld::new().await;

        let records: Vec<GenericReportTestInput<Fp31, MatchKey, BreakdownKey>> = ipa_test_input!(
            [
                { match_key: 12345, is_trigger_report: 0, breakdown_key: 1, trigger_value: 0 },
                { match_key: 12345, is_trigger_report: 0, breakdown_key: 2, trigger_value: 0 },
                { match_key: 68362, is_trigger_report: 0, breakdown_key: 1, trigger_value: 0 },
                { match_key: 12345, is_trigger_report: 1, breakdown_key: 0, trigger_value: 5 },
                { match_key: 68362, is_trigger_report: 1, breakdown_key: 0, trigger_value: 2 },
            ];
            (Fp31, MatchKey, BreakdownKey)
        );

        let result: Vec<GenericReportTestInput<_, MatchKey, BreakdownKey>> = world
            .semi_honest(records, |ctx, input_rows| async move {
                ipa_malicious::<_, MatchKey, BreakdownKey>(
                    ctx,
                    &input_rows,
                    PER_USER_CAP,
                    MAX_BREAKDOWN_KEY,
                    NUM_MULTI_BITS,
                )
                .await
                .unwrap()
            })
            .await
            .reconstruct();
        assert_eq!(EXPECTED.len(), result.len());

        for (i, expected) in EXPECTED.iter().enumerate() {
            assert_eq!(
                *expected,
                [
                    result[i].breakdown_key.as_u128(),
                    result[i].trigger_value.as_u128()
                ]
            );
        }
    }

    #[tokio::test]
    async fn cap_of_one() {
        const PER_USER_CAP: u32 = 1;
        const EXPECTED: &[[u128; 2]] = &[[0, 0], [1, 1], [2, 0], [3, 0], [4, 0], [5, 1], [6, 1]];
        const MAX_BREAKDOWN_KEY: u32 = 7;
        const NUM_MULTI_BITS: u32 = 3;

        let world = TestWorld::new().await;

        let records: Vec<GenericReportTestInput<Fp31, MatchKey, BreakdownKey>> = ipa_test_input!(
            [
                { match_key: 12345, is_trigger_report: 0, breakdown_key: 0, trigger_value: 0 }, // Irrelevant
                { match_key: 12345, is_trigger_report: 0, breakdown_key: 1, trigger_value: 0 }, // A
                { match_key: 68362, is_trigger_report: 0, breakdown_key: 2, trigger_value: 0 }, // B
                { match_key: 12345, is_trigger_report: 1, breakdown_key: 0, trigger_value: 0 }, // This will be attributed to A
                { match_key: 77777, is_trigger_report: 1, breakdown_key: 1, trigger_value: 0 }, // Irrelevant
                { match_key: 68362, is_trigger_report: 1, breakdown_key: 0, trigger_value: 0 }, // This will be attributed to B, but will be capped
                { match_key: 12345, is_trigger_report: 1, breakdown_key: 0, trigger_value: 0 }, // Irrelevant
                { match_key: 68362, is_trigger_report: 0, breakdown_key: 3, trigger_value: 0 }, // C
                { match_key: 77777, is_trigger_report: 0, breakdown_key: 4, trigger_value: 0 }, // Irrelevant
                { match_key: 68362, is_trigger_report: 1, breakdown_key: 0, trigger_value: 0 }, // This will be attributed to C, but will be capped
                { match_key: 81818, is_trigger_report: 0, breakdown_key: 6, trigger_value: 0 }, // E
                { match_key: 68362, is_trigger_report: 1, breakdown_key: 0, trigger_value: 0 }, // Irrelevant
                { match_key: 81818, is_trigger_report: 1, breakdown_key: 0, trigger_value: 0 }, // This will be attributed to E
                { match_key: 68362, is_trigger_report: 0, breakdown_key: 5, trigger_value: 0 }, // D
                { match_key: 99999, is_trigger_report: 0, breakdown_key: 6, trigger_value: 0 }, // Irrelevant
                { match_key: 68362, is_trigger_report: 1, breakdown_key: 0, trigger_value: 0 }, // This will be attributed to D

            ];
            (Fp31, MatchKey, BreakdownKey)
        );

        let result: Vec<GenericReportTestInput<Fp31, MatchKey, BreakdownKey>> = world
            .semi_honest(records.clone(), |ctx, input_rows| async move {
                ipa::<Fp31, MatchKey, BreakdownKey>(
                    ctx,
                    &input_rows,
                    PER_USER_CAP,
                    MAX_BREAKDOWN_KEY,
                    NUM_MULTI_BITS,
                )
                .await
                .unwrap()
            })
            .await
            .reconstruct();

        assert_eq!(EXPECTED.len(), result.len());

        for (i, expected) in EXPECTED.iter().enumerate() {
            assert_eq!(
                *expected,
                [
                    result[i].breakdown_key.as_u128(),
                    result[i].trigger_value.as_u128()
                ]
            );
        }

        let result: Vec<GenericReportTestInput<_, MatchKey, BreakdownKey>> = world
            .semi_honest(records, |ctx, input_rows| async move {
                ipa_malicious::<_, MatchKey, BreakdownKey>(
                    ctx,
                    &input_rows,
                    PER_USER_CAP,
                    MAX_BREAKDOWN_KEY,
                    NUM_MULTI_BITS,
                )
                .await
                .unwrap()
            })
            .await
            .reconstruct();

        assert_eq!(EXPECTED.len(), result.len());

        for (i, expected) in EXPECTED.iter().enumerate() {
            assert_eq!(
                *expected,
                [
                    result[i].breakdown_key.as_u128(),
                    result[i].trigger_value.as_u128()
                ]
            );
        }
    }

<<<<<<< HEAD
    #[derive(Debug, Clone)]
    struct TestRawDataRecord {
        user_id: usize,
        timestamp: usize,
        is_trigger_report: bool,
        breakdown_key: usize,
        trigger_value: u32,
    }

    fn generate_random_user_records_in_reverse_chronological_order(
        rng: &mut impl Rng,
        max_records_per_user: usize,
        max_breakdown_key: usize,
        max_trigger_value: u32,
    ) -> Vec<TestRawDataRecord> {
        const MAX_USER_ID: usize = 1_000_000_000_000;
        const SECONDS_IN_EPOCH: usize = 604_800;

        let random_user_id = rng.gen_range(0..MAX_USER_ID);
        let num_records_for_user = rng.gen_range(1..max_records_per_user);
        let mut records_for_user = Vec::with_capacity(num_records_for_user);
        for _ in 0..num_records_for_user {
            let random_timestamp = rng.gen_range(0..SECONDS_IN_EPOCH);
            let is_trigger_report = rng.gen::<bool>();
            let random_breakdown_key = if is_trigger_report {
                0
            } else {
                rng.gen_range(0..max_breakdown_key)
            };
            let trigger_value = if is_trigger_report {
                rng.gen_range(1..max_trigger_value)
            } else {
                0
            };
            records_for_user.push(TestRawDataRecord {
                user_id: random_user_id,
                timestamp: random_timestamp,
                is_trigger_report,
                breakdown_key: random_breakdown_key,
                trigger_value,
            });
        }

        // sort in reverse time order
        records_for_user.sort_unstable_by(|a, b| b.timestamp.cmp(&a.timestamp));

        records_for_user
    }

    /// Assumes records all belong to the same user, and are in reverse chronological order
    /// Will give incorrect results if this is not true
    fn update_expected_output_for_user(
        records_for_user: &[TestRawDataRecord],
        expected_results: &mut [u32],
        per_user_cap: u32,
    ) {
        let mut pending_trigger_value = 0;
        let mut total_contribution = 0;
        for record in records_for_user {
            if total_contribution >= per_user_cap {
                break;
            }

            if record.is_trigger_report {
                pending_trigger_value += record.trigger_value;
            } else if pending_trigger_value > 0 {
                let delta_to_per_user_cap = per_user_cap - total_contribution;
                let capped_contribution =
                    std::cmp::min(delta_to_per_user_cap, pending_trigger_value);
                expected_results[record.breakdown_key] += capped_contribution;
                total_contribution += capped_contribution;
                pending_trigger_value = 0;
            }
        }
    }

    async fn test_ipa_semi_honest(
        world: TestWorld,
        records: &[TestRawDataRecord],
        expected_results: &[u32],
        per_user_cap: u32,
        max_breakdown_key: usize,
    ) {
        const NUM_MULTI_BITS: u32 = 3;

        let records = records
            .iter()
            .map(|x| {
                ipa_test_input!(
                    {
                        match_key: x.user_id,
                        is_trigger_report: x.is_trigger_report,
                        breakdown_key: x.breakdown_key,
                        trigger_value: x.trigger_value,
                    };
                    (Fp32BitPrime, MatchKey, BreakdownKey)
                )
            })
            .collect::<Vec<_>>();

        let result: Vec<GenericReportTestInput<Fp32BitPrime, MatchKey, BreakdownKey>> = world
            .semi_honest(records, |ctx, input_rows| async move {
                ipa::<Fp32BitPrime, MatchKey, BreakdownKey>(
                    ctx,
                    &input_rows,
                    per_user_cap,
                    u32::try_from(max_breakdown_key).unwrap(),
                    NUM_MULTI_BITS,
                )
                .await
                .unwrap()
            })
            .await
            .reconstruct();

        assert_eq!(max_breakdown_key, result.len());
        println!(
            "actual results: {:#?}",
            result
                .iter()
                .map(|x| x.trigger_value.as_u128())
                .collect::<Vec<_>>(),
        );
        for (i, expected) in expected_results.iter().enumerate() {
            assert_eq!(
                [i as u128, u128::from(*expected)],
                [
                    result[i].breakdown_key.as_u128(),
                    result[i].trigger_value.as_u128()
                ]
            );
        }
    }

=======
>>>>>>> bf2dc2ad
    #[tokio::test]
    #[allow(clippy::missing_panics_doc)]
    pub async fn random_ipa_check() {
        const MAX_BREAKDOWN_KEY: usize = 64;
        const MAX_TRIGGER_VALUE: u32 = 5;
        const NUM_USERS: usize = 8;
        const MAX_RECORDS_PER_USER: usize = 8;
        const NUM_MULTI_BITS: u32 = 3;

        let random_seed = thread_rng().gen();
        println!("Using random seed: {random_seed}");
        let mut rng = StdRng::seed_from_u64(random_seed);

        let mut random_user_records = Vec::with_capacity(NUM_USERS);
        for _ in 0..NUM_USERS {
            let records_for_user = generate_random_user_records_in_reverse_chronological_order(
                &mut rng,
                MAX_RECORDS_PER_USER,
                MAX_BREAKDOWN_KEY,
                MAX_TRIGGER_VALUE,
            );
            random_user_records.push(records_for_user);
        }
        let mut raw_data = random_user_records.concat();

        // Sort the records in chronological order
        // This is part of the IPA spec. Callers should do this before sending a batch of records in for processing.
        raw_data.sort_unstable_by(|a, b| a.timestamp.cmp(&b.timestamp));

        for per_user_cap in [1, 3] {
            let mut expected_results = vec![0_u32; MAX_BREAKDOWN_KEY];

            for records_for_user in &random_user_records {
                update_expected_output_for_user(
                    records_for_user,
                    &mut expected_results,
                    per_user_cap,
                );
            }

            let mut config = TestWorldConfig::default();
            config.gateway_config.send_buffer_config.items_in_batch = NonZeroUsize::new(1).unwrap();
            config.gateway_config.send_buffer_config.batch_count = NonZeroUsize::new(1024).unwrap();

            let world = TestWorld::new_with(config).await;

            test_ipa(
                world,
                &raw_data,
                &expected_results,
                per_user_cap,
                MAX_BREAKDOWN_KEY,
                IpaSecurityModel::SemiHonest,
            )
            .await;
        }
    }

    fn serde_internal(
        match_key: u64,
        trigger_bit: u128,
        breakdown_key: u128,
        trigger_value: u128,
        seed: u128,
    ) {
        // xorshift requires 16 byte seed and that's why it is picked here
        let mut rng = TestRng::from_seed(RngAlgorithm::XorShift, &seed.to_le_bytes());
        let reports: Vec<GenericReportTestInput<Fp31, MatchKey, BreakdownKey>> = ipa_test_input!(
            [
                { match_key: match_key, is_trigger_report: trigger_bit, breakdown_key: breakdown_key, trigger_value: trigger_value },
            ];
            (Fp31, MatchKey, BreakdownKey)
        );
        let [a, b, ..]: [IPAInputRow<Fp31, MatchKey, BreakdownKey>; 3] =
            reports[0].share_with(&mut rng);

        let mut buf =
            vec![0u8; 2 * <IPAInputRow<Fp31, MatchKey, BreakdownKey> as Serializable>::Size::USIZE];
        a.clone().serialize(GenericArray::from_mut_slice(
            &mut buf[..<IPAInputRow<Fp31, MatchKey, BreakdownKey> as Serializable>::Size::USIZE],
        ));
        b.clone().serialize(GenericArray::from_mut_slice(
            &mut buf[<IPAInputRow<Fp31, MatchKey, BreakdownKey> as Serializable>::Size::USIZE..],
        ));

        assert_eq!(
            vec![a, b],
            IPAInputRow::<Fp31, MatchKey, BreakdownKey>::from_byte_slice(&buf).collect::<Vec<_>>()
        );
    }

    proptest! {
        #[test]
        fn serde(match_key in 0..u64::MAX, trigger_bit in 0..u128::MAX, breakdown_key in 0..u128::MAX, trigger_value in 0..u128::MAX, seed in 0..u128::MAX) {
            serde_internal(match_key, trigger_bit, breakdown_key, trigger_value, seed);
        }
    }

    /// Ensures that our communication numbers don't go above the baseline.
    /// Prints a warning if they are currently below, so someone needs to adjust the baseline
    /// inside this test.
    ///
    /// It is possible to increase the number too if there is a good reason for it. This is a
    /// "catch all" type of test to make sure we don't miss an accidental regression.
    #[tokio::test]
    pub async fn communication_baseline() {
        const MAX_BREAKDOWN_KEY: u32 = 3;
        const NUM_MULTI_BITS: u32 = 3;

        /// empirical value as of Feb 27, 2023.
        const RECORDS_SENT_SEMI_HONEST_BASELINE_CAP_3: u64 = 17154;

        /// empirical value as of Feb 28, 2023.
        const RECORDS_SENT_MALICIOUS_BASELINE_CAP_3: u64 = 41802;

        /// empirical value as of Feb 27, 2023.
        const RECORDS_SENT_SEMI_HONEST_BASELINE_CAP_1: u64 = 11784;

        /// empirical value as of Feb 28, 2023.
        const RECORDS_SENT_MALICIOUS_BASELINE_CAP_1: u64 = 29046;

        let records: Vec<GenericReportTestInput<Fp32BitPrime, MatchKey, BreakdownKey>> = ipa_test_input!(
            [
                { match_key: 12345, is_trigger_report: 0, breakdown_key: 1, trigger_value: 0 },
                { match_key: 12345, is_trigger_report: 0, breakdown_key: 2, trigger_value: 0 },
                { match_key: 68362, is_trigger_report: 0, breakdown_key: 1, trigger_value: 0 },
                { match_key: 12345, is_trigger_report: 1, breakdown_key: 0, trigger_value: 5 },
                { match_key: 68362, is_trigger_report: 1, breakdown_key: 0, trigger_value: 2 },
                { match_key: 12345, is_trigger_report: 0, breakdown_key: 2, trigger_value: 0 },
                { match_key: 68362, is_trigger_report: 0, breakdown_key: 1, trigger_value: 0 },
                { match_key: 12345, is_trigger_report: 1, breakdown_key: 0, trigger_value: 3 },
                { match_key: 68362, is_trigger_report: 1, breakdown_key: 0, trigger_value: 4 },
            ];
            (Fp32BitPrime, MatchKey, BreakdownKey)
        );

        for per_user_cap in [1, 3] {
            let world = TestWorld::new_with(*TestWorldConfig::default().enable_metrics()).await;

            let _: Vec<GenericReportTestInput<Fp32BitPrime, MatchKey, BreakdownKey>> = world
                .semi_honest(records.clone(), |ctx, input_rows| async move {
                    ipa::<Fp32BitPrime, MatchKey, BreakdownKey>(
                        ctx,
                        &input_rows,
                        per_user_cap,
                        MAX_BREAKDOWN_KEY,
                        NUM_MULTI_BITS,
                    )
                    .await
                    .unwrap()
                })
                .await
                .reconstruct();

            let snapshot = world.metrics_snapshot();
            let records_sent = snapshot.get_counter(RECORDS_SENT);
            let semi_honest_baseline = if per_user_cap == 1 {
                RECORDS_SENT_SEMI_HONEST_BASELINE_CAP_1
            } else {
                RECORDS_SENT_SEMI_HONEST_BASELINE_CAP_3
            };
            assert!(records_sent <= semi_honest_baseline,
                "Baseline for semi-honest IPA (cap = {per_user_cap}) has DEGRADED! Expected {semi_honest_baseline}, got {records_sent}.");

            if records_sent < semi_honest_baseline {
                tracing::warn!("Baseline for semi-honest IPA (cap = {per_user_cap}) has improved! Expected {semi_honest_baseline}, got {records_sent}. \
                                Consider adjusting the baseline, so the gains won't be accidentally offset by a regression.");
            }

            let world = TestWorld::new_with(*TestWorldConfig::default().enable_metrics()).await;

            let _ = world
                .semi_honest(records.clone(), |ctx, input_rows| async move {
                    ipa_malicious::<Fp32BitPrime, MatchKey, BreakdownKey>(
                        ctx,
                        &input_rows,
                        per_user_cap,
                        MAX_BREAKDOWN_KEY,
                        NUM_MULTI_BITS,
                    )
                    .await
                    .unwrap()
                })
                .await;

            let snapshot = world.metrics_snapshot();
            let records_sent = snapshot.get_counter(RECORDS_SENT);
            let malicious_baseline = if per_user_cap == 1 {
                RECORDS_SENT_MALICIOUS_BASELINE_CAP_1
            } else {
                RECORDS_SENT_MALICIOUS_BASELINE_CAP_3
            };

            if records_sent < malicious_baseline {
                tracing::warn!("Baseline for malicious IPA (cap = {per_user_cap}) has improved! Expected {malicious_baseline}, got {records_sent}.\
                Strongly consider adjusting the baseline, so the gains won't be accidentally offset by a regression.");
            }

            assert!(records_sent <= malicious_baseline,
                "Baseline for malicious IPA (cap = {per_user_cap}) has DEGRADED! Expected {malicious_baseline}, got {records_sent}.");
        }
    }
}<|MERGE_RESOLUTION|>--- conflicted
+++ resolved
@@ -688,147 +688,10 @@
         }
     }
 
-<<<<<<< HEAD
-    #[derive(Debug, Clone)]
-    struct TestRawDataRecord {
-        user_id: usize,
-        timestamp: usize,
-        is_trigger_report: bool,
-        breakdown_key: usize,
-        trigger_value: u32,
-    }
-
-    fn generate_random_user_records_in_reverse_chronological_order(
-        rng: &mut impl Rng,
-        max_records_per_user: usize,
-        max_breakdown_key: usize,
-        max_trigger_value: u32,
-    ) -> Vec<TestRawDataRecord> {
-        const MAX_USER_ID: usize = 1_000_000_000_000;
-        const SECONDS_IN_EPOCH: usize = 604_800;
-
-        let random_user_id = rng.gen_range(0..MAX_USER_ID);
-        let num_records_for_user = rng.gen_range(1..max_records_per_user);
-        let mut records_for_user = Vec::with_capacity(num_records_for_user);
-        for _ in 0..num_records_for_user {
-            let random_timestamp = rng.gen_range(0..SECONDS_IN_EPOCH);
-            let is_trigger_report = rng.gen::<bool>();
-            let random_breakdown_key = if is_trigger_report {
-                0
-            } else {
-                rng.gen_range(0..max_breakdown_key)
-            };
-            let trigger_value = if is_trigger_report {
-                rng.gen_range(1..max_trigger_value)
-            } else {
-                0
-            };
-            records_for_user.push(TestRawDataRecord {
-                user_id: random_user_id,
-                timestamp: random_timestamp,
-                is_trigger_report,
-                breakdown_key: random_breakdown_key,
-                trigger_value,
-            });
-        }
-
-        // sort in reverse time order
-        records_for_user.sort_unstable_by(|a, b| b.timestamp.cmp(&a.timestamp));
-
-        records_for_user
-    }
-
-    /// Assumes records all belong to the same user, and are in reverse chronological order
-    /// Will give incorrect results if this is not true
-    fn update_expected_output_for_user(
-        records_for_user: &[TestRawDataRecord],
-        expected_results: &mut [u32],
-        per_user_cap: u32,
-    ) {
-        let mut pending_trigger_value = 0;
-        let mut total_contribution = 0;
-        for record in records_for_user {
-            if total_contribution >= per_user_cap {
-                break;
-            }
-
-            if record.is_trigger_report {
-                pending_trigger_value += record.trigger_value;
-            } else if pending_trigger_value > 0 {
-                let delta_to_per_user_cap = per_user_cap - total_contribution;
-                let capped_contribution =
-                    std::cmp::min(delta_to_per_user_cap, pending_trigger_value);
-                expected_results[record.breakdown_key] += capped_contribution;
-                total_contribution += capped_contribution;
-                pending_trigger_value = 0;
-            }
-        }
-    }
-
-    async fn test_ipa_semi_honest(
-        world: TestWorld,
-        records: &[TestRawDataRecord],
-        expected_results: &[u32],
-        per_user_cap: u32,
-        max_breakdown_key: usize,
-    ) {
-        const NUM_MULTI_BITS: u32 = 3;
-
-        let records = records
-            .iter()
-            .map(|x| {
-                ipa_test_input!(
-                    {
-                        match_key: x.user_id,
-                        is_trigger_report: x.is_trigger_report,
-                        breakdown_key: x.breakdown_key,
-                        trigger_value: x.trigger_value,
-                    };
-                    (Fp32BitPrime, MatchKey, BreakdownKey)
-                )
-            })
-            .collect::<Vec<_>>();
-
-        let result: Vec<GenericReportTestInput<Fp32BitPrime, MatchKey, BreakdownKey>> = world
-            .semi_honest(records, |ctx, input_rows| async move {
-                ipa::<Fp32BitPrime, MatchKey, BreakdownKey>(
-                    ctx,
-                    &input_rows,
-                    per_user_cap,
-                    u32::try_from(max_breakdown_key).unwrap(),
-                    NUM_MULTI_BITS,
-                )
-                .await
-                .unwrap()
-            })
-            .await
-            .reconstruct();
-
-        assert_eq!(max_breakdown_key, result.len());
-        println!(
-            "actual results: {:#?}",
-            result
-                .iter()
-                .map(|x| x.trigger_value.as_u128())
-                .collect::<Vec<_>>(),
-        );
-        for (i, expected) in expected_results.iter().enumerate() {
-            assert_eq!(
-                [i as u128, u128::from(*expected)],
-                [
-                    result[i].breakdown_key.as_u128(),
-                    result[i].trigger_value.as_u128()
-                ]
-            );
-        }
-    }
-
-=======
->>>>>>> bf2dc2ad
     #[tokio::test]
     #[allow(clippy::missing_panics_doc)]
     pub async fn random_ipa_check() {
-        const MAX_BREAKDOWN_KEY: usize = 64;
+        const MAX_BREAKDOWN_KEY: u32 = 64;
         const MAX_TRIGGER_VALUE: u32 = 5;
         const NUM_USERS: usize = 8;
         const MAX_RECORDS_PER_USER: usize = 8;
@@ -855,7 +718,7 @@
         raw_data.sort_unstable_by(|a, b| a.timestamp.cmp(&b.timestamp));
 
         for per_user_cap in [1, 3] {
-            let mut expected_results = vec![0_u32; MAX_BREAKDOWN_KEY];
+            let mut expected_results = vec![0_u32; MAX_BREAKDOWN_KEY.try_into().unwrap()];
 
             for records_for_user in &random_user_records {
                 update_expected_output_for_user(
