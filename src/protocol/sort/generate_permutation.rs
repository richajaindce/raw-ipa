use crate::{
    error::Error,
    ff::Field,
    protocol::{
        basics::reveal_permutation,
        context::{Context, MaliciousContext},
        malicious::MaliciousValidator,
        sort::SortStep::{
            ApplyInv, BitPermutationStep, ComposeStep, ShuffleRevealPermutation, SortKeys,
        },
        sort::{
            bit_permutation::bit_permutation,
            ShuffleRevealStep::{RevealPermutation, ShufflePermutation},
        },
        IpaProtocolStep::Sort,
    },
    secret_sharing::{
        replicated::malicious::AdditiveShare as MaliciousReplicated,
        replicated::semi_honest::AdditiveShare as Replicated, SecretSharing,
    },
};

use super::{
    compose::compose,
    generate_permutation_opt::generate_permutation_opt,
    secureapplyinv::secureapplyinv,
    shuffle::{get_two_of_three_random_permutations, shuffle_shares},
};
use crate::protocol::context::SemiHonestContext;
use crate::protocol::sort::ShuffleRevealStep::GeneratePermutation;
use embed_doc_image::embed_doc_image;

#[derive(Debug)]
/// This object contains the output of `shuffle_and_reveal_permutation`
/// i) `revealed` permutation after shuffling
/// ii) Random permutations: each helper knows 2/3 of random permutations. This is then used for shuffle protocol.
pub struct RevealedAndRandomPermutations {
    pub revealed: Vec<u32>,
    pub randoms_for_shuffle: (Vec<u32>, Vec<u32>),
}

pub struct ShuffledPermutationWrapper<'a, F: Field> {
    pub perm: Vec<MaliciousReplicated<F>>,
    pub m_ctx: MaliciousContext<'a, F>,
}

/// This is an implementation of `OptApplyInv` (Algorithm 13) and `OptCompose` (Algorithm 14) described in:
/// "An Efficient Secure Three-Party Sorting Protocol with an Honest Majority"
/// by K. Chida, K. Hamada, D. Ikarashi, R. Kikuchi, N. Kiribuchi, and B. Pinkas
/// <https://eprint.iacr.org/2019/695.pdf>.
pub(super) async fn shuffle_and_reveal_permutation<
    F: Field,
    S: SecretSharing<F>,
    C: Context<F, Share = S>,
>(
    ctx: C,
    input_len: u32,
    input_permutation: Vec<S>,
) -> Result<RevealedAndRandomPermutations, Error> {
    let random_permutations_for_shuffle = get_two_of_three_random_permutations(
        input_len,
        ctx.narrow(&GeneratePermutation).prss_rng(),
    );

    let shuffled_permutation = shuffle_shares(
        input_permutation,
        (
            random_permutations_for_shuffle.0.as_slice(),
            random_permutations_for_shuffle.1.as_slice(),
        ),
        ctx.narrow(&ShufflePermutation),
    )
    .await?;

    let revealed_permutation =
        reveal_permutation(ctx.narrow(&RevealPermutation), &shuffled_permutation).await?;

    Ok(RevealedAndRandomPermutations {
        revealed: revealed_permutation,
        randoms_for_shuffle: random_permutations_for_shuffle,
    })
}

/// This is a malicious implementation of shuffle and reveal.
///
/// Steps
/// 1. Get random permutation 2/3 shared across helpers
/// 2. Shuffle shares three times
/// 3. Validate the accumulated macs - this returns the revealed permutation
pub(super) async fn malicious_shuffle_and_reveal_permutation<F: Field>(
    m_ctx: MaliciousContext<'_, F>,
    input_len: u32,
    input_permutation: Vec<MaliciousReplicated<F>>,
    malicious_validator: MaliciousValidator<'_, F>,
) -> Result<RevealedAndRandomPermutations, Error> {
    let random_permutations_for_shuffle = get_two_of_three_random_permutations(
        input_len,
        m_ctx.narrow(&GeneratePermutation).prss_rng(),
    );

    let shuffled_permutation = shuffle_shares(
        input_permutation,
        (
            random_permutations_for_shuffle.0.as_slice(),
            random_permutations_for_shuffle.1.as_slice(),
        ),
        m_ctx.narrow(&ShufflePermutation),
    )
    .await?;

    let revealed_permutation = malicious_validator
        .validate(ShuffledPermutationWrapper {
            perm: shuffled_permutation,
            m_ctx,
        })
        .await?;

    Ok(RevealedAndRandomPermutations {
        revealed: revealed_permutation,
        randoms_for_shuffle: random_permutations_for_shuffle,
    })
}

#[embed_doc_image("semi_honest_sort", "images/sort/semi-honest-sort.png")]
/// This is an implementation of `GenPerm` (Algorithm 6) described in:
/// "An Efficient Secure Three-Party Sorting Protocol with an Honest Majority"
/// by K. Chida, K. Hamada, D. Ikarashi, R. Kikuchi, N. Kiribuchi, and B. Pinkas
/// <https://eprint.iacr.org/2019/695.pdf>.
/// This protocol generates permutation of a stable sort for the given shares of inputs.
///
/// Steps
/// For the 0th bit
/// 1. Get replicated shares in Field using modulus conversion
/// 2. Compute bit permutation that sorts 0th bit
/// For 1st to N-1th bit of input share
/// 1. Shuffle and reveal the i-1th composition
/// 2. Get replicated shares in Field using modulus conversion
/// 3. Sort ith bit based on i-1th bits by applying i-1th composition on ith bit
/// 4  Compute bit permutation that sorts ith bit
/// 5. Compute ith composition by composing i-1th composition on ith permutation
/// In the end, n-1th composition is returned. This is the permutation which sorts the inputs
///
/// ![Generate sort permutation steps][semi_honest_sort]
pub async fn generate_permutation<F>(
    ctx: SemiHonestContext<'_, F>,
    sort_keys: &[Vec<Replicated<F>>],
    num_bits: u32,
) -> Result<Vec<Replicated<F>>, Error>
where
    F: Field,
{
    let ctx_0 = ctx.narrow(&Sort(0));
    assert_eq!(sort_keys.len(), num_bits as usize);

    let bit_0_permutation =
        bit_permutation(ctx_0.narrow(&BitPermutationStep), &sort_keys[0]).await?;
    let input_len = sort_keys[0].len();

    let mut composed_less_significant_bits_permutation = bit_0_permutation;
    for bit_num in 1..num_bits {
        let ctx_bit = ctx.narrow(&Sort(bit_num));

        let revealed_and_random_permutations = shuffle_and_reveal_permutation(
            ctx_bit.narrow(&ShuffleRevealPermutation),
            input_len.try_into().unwrap(), // safe, we don't sort more than 1B rows
            composed_less_significant_bits_permutation,
        )
        .await?;

        let bit_i_sorted_by_less_significant_bits = secureapplyinv(
            ctx_bit.narrow(&ApplyInv),
            sort_keys[bit_num as usize].clone(),
            (
                revealed_and_random_permutations
                    .randoms_for_shuffle
                    .0
                    .as_slice(),
                revealed_and_random_permutations
                    .randoms_for_shuffle
                    .1
                    .as_slice(),
            ),
            &revealed_and_random_permutations.revealed,
        )
        .await?;

        let bit_i_permutation = bit_permutation(
            ctx_bit.narrow(&BitPermutationStep),
            &bit_i_sorted_by_less_significant_bits,
        )
        .await?;

        let composed_i_permutation = compose(
            ctx_bit.narrow(&ComposeStep),
            (
                revealed_and_random_permutations
                    .randoms_for_shuffle
                    .0
                    .as_slice(),
                revealed_and_random_permutations
                    .randoms_for_shuffle
                    .1
                    .as_slice(),
            ),
            &revealed_and_random_permutations.revealed,
            bit_i_permutation,
        )
        .await?;
        composed_less_significant_bits_permutation = composed_i_permutation;
    }
    Ok(composed_less_significant_bits_permutation)
}

/// This function takes in a semihonest context and sort keys, generates a sort permutation, shuffles and reveals it and
/// returns both shuffle-revealed permutation and 2/3 randoms which were used to shuffle the permutation
/// The output of this can be applied to any of semihonest/malicious context
/// # Panics
/// If unable to convert sort keys length to u32
/// # Errors
/// If unable to convert sort keys length to u32
pub async fn generate_permutation_and_reveal_shuffled<F: Field>(
    ctx: SemiHonestContext<'_, F>,
    sort_keys: &[Vec<Vec<Replicated<F>>>],
) -> Result<RevealedAndRandomPermutations, Error> {
    let sort_permutation = generate_permutation_opt(ctx.narrow(&SortKeys), sort_keys).await?;
<<<<<<< HEAD
=======
    let key_count = sort_keys[0].len();
>>>>>>> 61609da1
    shuffle_and_reveal_permutation(
        ctx.narrow(&ShuffleRevealPermutation),
        u32::try_from(key_count).unwrap(),
        sort_permutation,
    )
    .await
}

#[allow(dead_code)]
#[embed_doc_image("malicious_sort", "images/sort/malicious-sort.png")]
/// Returns a sort permutation in a malicious context.
/// This runs sort in a malicious context. The caller is responsible to validate the accumulater contents and downgrade context to Semi-honest before calling this function
/// The function takes care of upgrading and validating while the sort protocol runs.
/// It then returns a semi honest context with output in Replicated format. The caller should then upgrade the output and context before moving forward
///
/// Steps
/// 1. [Malicious Special] Upgrade the context from semihonest to malicious and get a validator
/// 2. [Malicious Special] Upgrade 0th sort bit keys
/// 3. Compute bit permutation that sorts 0th bit
///
/// For 1st to N-1th bit of input share
/// 1. i. Shuffle the i-1th composition
///   ii. [Malicious Special] Validate the accumulator contents
///  iii. [Malicious Special] Malicious reveal
///   iv. [Malicious Special] Downgrade context to semihonest
/// 2. i. [Malicious Special] Upgrade ith sort bit keys
///   ii. Sort ith bit based on i-1th bits by applying i-1th composition on ith bit
/// 3. Compute bit permutation that sorts ith bit
/// 4. Compute ith composition by composing i-1th composition on ith permutation
/// In the end, following is returned
///    i. n-1th composition: This is the permutation which sorts the inputs
///   ii. Validator which can be used to validate the leftover items in the accumulator
///
/// ![Malicious sort permutation steps][malicious_sort]
/// # Panics
/// If sort keys dont have num of bits same as `num_bits`
/// # Errors
pub async fn malicious_generate_permutation<'a, F>(
    sh_ctx: SemiHonestContext<'a, F>,
    sort_keys: &[Vec<Replicated<F>>],
    num_bits: u32,
) -> Result<(MaliciousValidator<'a, F>, Vec<MaliciousReplicated<F>>), Error>
where
    F: Field,
{
    let mut malicious_validator = MaliciousValidator::new(sh_ctx.narrow(&Sort(0)));
    let mut m_ctx_bit = malicious_validator.context();
    assert_eq!(sort_keys.len(), num_bits as usize);

    let upgraded_sort_keys = m_ctx_bit.upgrade(sort_keys[0].clone()).await?;
    let bit_0_permutation =
        bit_permutation(m_ctx_bit.narrow(&BitPermutationStep), &upgraded_sort_keys).await?;
    let input_len = u32::try_from(sort_keys[0].len()).unwrap(); // safe, we don't sort more than 1B rows

    let mut composed_less_significant_bits_permutation = bit_0_permutation;
    for bit_num in 1..num_bits {
        let revealed_and_random_permutations = malicious_shuffle_and_reveal_permutation(
            m_ctx_bit.narrow(&ShuffleRevealPermutation),
            input_len,
            composed_less_significant_bits_permutation,
            malicious_validator,
        )
        .await?;

        malicious_validator = MaliciousValidator::new(sh_ctx.narrow(&Sort(bit_num)));
        m_ctx_bit = malicious_validator.context();
        let upgraded_sort_keys = m_ctx_bit
            .upgrade(sort_keys[bit_num as usize].clone())
            .await?;
        let bit_i_sorted_by_less_significant_bits = secureapplyinv(
            m_ctx_bit.narrow(&ApplyInv),
            upgraded_sort_keys,
            (
                revealed_and_random_permutations
                    .randoms_for_shuffle
                    .0
                    .as_slice(),
                revealed_and_random_permutations
                    .randoms_for_shuffle
                    .1
                    .as_slice(),
            ),
            &revealed_and_random_permutations.revealed,
        )
        .await?;

        let bit_i_permutation = bit_permutation(
            m_ctx_bit.narrow(&BitPermutationStep),
            &bit_i_sorted_by_less_significant_bits,
        )
        .await?;

        let composed_i_permutation = compose(
            m_ctx_bit.narrow(&ComposeStep),
            (
                revealed_and_random_permutations
                    .randoms_for_shuffle
                    .0
                    .as_slice(),
                revealed_and_random_permutations
                    .randoms_for_shuffle
                    .1
                    .as_slice(),
            ),
            &revealed_and_random_permutations.revealed,
            bit_i_permutation,
        )
        .await?;
        composed_less_significant_bits_permutation = composed_i_permutation;
    }
    Ok((
        malicious_validator,
        composed_less_significant_bits_permutation,
    ))
}

#[cfg(all(test, not(feature = "shuttle")))]
mod tests {
    use std::iter::zip;

    use rand::seq::SliceRandom;

    use crate::bits::BitArray;
    use crate::protocol::modulus_conversion::{convert_all_bits, convert_all_bits_local};
    use crate::protocol::sort::generate_permutation_opt::generate_permutation_opt;
    use crate::rand::{thread_rng, Rng};
    use crate::secret_sharing::SharedValue;

    use crate::protocol::context::{Context, SemiHonestContext};
    use crate::test_fixture::{join3, MaskedMatchKey, Runner};
    use crate::{
        ff::{Field, Fp31},
        protocol::sort::generate_permutation::shuffle_and_reveal_permutation,
        test_fixture::{generate_shares, Reconstruct, TestWorld},
    };

    #[tokio::test]
    pub async fn semi_honest() {
        const COUNT: usize = 5;
        const NUM_MULTI_BITS: u32 = 3;
        let world = TestWorld::new().await;
        let mut rng = thread_rng();

        let mut match_keys = Vec::with_capacity(COUNT);
        match_keys.resize_with(COUNT, || rng.gen::<MaskedMatchKey>());

        let mut expected = match_keys.iter().map(|mk| mk.as_u128()).collect::<Vec<_>>();
        expected.sort_unstable();

        let result = world
            .semi_honest(
                match_keys.clone(),
                |ctx: SemiHonestContext<Fp31>, mk_shares| async move {
                    let local_lists =
                        convert_all_bits_local(ctx.role(), &mk_shares, MaskedMatchKey::BITS);
                    let converted_shares =
<<<<<<< HEAD
                        convert_all_bits(&ctx, local_lists, MaskedMatchKey::BITS, NUM_MULTI_BITS)
                            .await
                            .unwrap();
                    generate_permutation_opt(ctx.narrow("sort"), converted_shares.as_slice())
=======
                        convert_all_bits(&ctx, &local_lists, MaskedMatchKey::BITS, NUM_MULTI_BITS)
                            .await
                            .unwrap();
                    generate_permutation_opt(ctx.narrow("sort"), &converted_shares)
>>>>>>> 61609da1
                        .await
                        .unwrap()
                },
            )
            .await;

        let mut mpc_sorted_list = (0..u128::try_from(COUNT).unwrap()).collect::<Vec<_>>();
        for (match_key, index) in zip(match_keys, result.reconstruct()) {
            mpc_sorted_list[index.as_u128() as usize] = match_key.as_u128();
        }

        assert_eq!(expected, mpc_sorted_list);
    }

    #[tokio::test]
    pub async fn test_shuffle_and_reveal_permutation() {
        const BATCHSIZE: u32 = 25;

        let mut rng = thread_rng();

        let mut permutation: Vec<u32> = (0..BATCHSIZE).collect();
        permutation.shuffle(&mut rng);

        let world = TestWorld::new().await;
        let [ctx0, ctx1, ctx2] = world.contexts();
        let permutation: Vec<u128> = permutation.iter().map(|x| u128::from(*x)).collect();

        let [perm0, perm1, perm2] = generate_shares::<Fp31>(&permutation);

        let h0_future =
            shuffle_and_reveal_permutation(ctx0.narrow("shuffle_reveal"), BATCHSIZE, perm0);
        let h1_future =
            shuffle_and_reveal_permutation(ctx1.narrow("shuffle_reveal"), BATCHSIZE, perm1);
        let h2_future =
            shuffle_and_reveal_permutation(ctx2.narrow("shuffle_reveal"), BATCHSIZE, perm2);

        let perms_and_randoms = join3(h0_future, h1_future, h2_future).await;

        assert_eq!(perms_and_randoms[0].revealed, perms_and_randoms[1].revealed);
        assert_eq!(perms_and_randoms[1].revealed, perms_and_randoms[2].revealed);

        assert_eq!(
            perms_and_randoms[0].randoms_for_shuffle.0,
            perms_and_randoms[2].randoms_for_shuffle.1
        );
        assert_eq!(
            perms_and_randoms[1].randoms_for_shuffle.0,
            perms_and_randoms[0].randoms_for_shuffle.1
        );
        assert_eq!(
            perms_and_randoms[2].randoms_for_shuffle.0,
            perms_and_randoms[1].randoms_for_shuffle.1
        );
    }
}<|MERGE_RESOLUTION|>--- conflicted
+++ resolved
@@ -223,10 +223,7 @@
     sort_keys: &[Vec<Vec<Replicated<F>>>],
 ) -> Result<RevealedAndRandomPermutations, Error> {
     let sort_permutation = generate_permutation_opt(ctx.narrow(&SortKeys), sort_keys).await?;
-<<<<<<< HEAD
-=======
     let key_count = sort_keys[0].len();
->>>>>>> 61609da1
     shuffle_and_reveal_permutation(
         ctx.narrow(&ShuffleRevealPermutation),
         u32::try_from(key_count).unwrap(),
@@ -383,17 +380,10 @@
                     let local_lists =
                         convert_all_bits_local(ctx.role(), &mk_shares, MaskedMatchKey::BITS);
                     let converted_shares =
-<<<<<<< HEAD
                         convert_all_bits(&ctx, local_lists, MaskedMatchKey::BITS, NUM_MULTI_BITS)
                             .await
                             .unwrap();
                     generate_permutation_opt(ctx.narrow("sort"), converted_shares.as_slice())
-=======
-                        convert_all_bits(&ctx, &local_lists, MaskedMatchKey::BITS, NUM_MULTI_BITS)
-                            .await
-                            .unwrap();
-                    generate_permutation_opt(ctx.narrow("sort"), &converted_shares)
->>>>>>> 61609da1
                         .await
                         .unwrap()
                 },
