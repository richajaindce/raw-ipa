--- conflicted
+++ resolved
@@ -48,13 +48,8 @@
     // Equality bit checker: this checks if each secret shared record is equal to any of numbers between 0 and num_possible_bit_values
     let equality_checks = try_join_all(
         (0..num_records)
-<<<<<<< HEAD
-            .zip(repeat(ctx.clone()))
+            .zip(repeat(ctx.set_total_records(num_records)))
             .map(|(i, ctx)| check_everything(ctx, i, input[i].as_slice())),
-=======
-            .zip(repeat(ctx.set_total_records(num_records)))
-            .map(|(i, ctx)| check_everything(ctx, i, input)),
->>>>>>> 10c3d6bf
     )
     .await?;
 
@@ -283,15 +278,9 @@
         let result = world
             .semi_honest(input, |ctx, m_shares| async move {
                 let mut equality_check_futures = Vec::with_capacity(num_records);
-<<<<<<< HEAD
                 for (i, record) in m_shares.iter().enumerate() {
-                    let ctx = ctx.clone();
+                    let ctx = ctx.set_total_records(num_records);
                     equality_check_futures.push(check_everything(ctx, i, record));
-=======
-                for i in 0..num_records {
-                    let ctx = ctx.set_total_records(num_records);
-                    equality_check_futures.push(check_everything(ctx, i, m_shares.as_slice()));
->>>>>>> 10c3d6bf
                 }
                 try_join_all(equality_check_futures).await.unwrap()
             })
