--- conflicted
+++ resolved
@@ -17,16 +17,12 @@
     secret_sharing::Replicated,
 };
 
-<<<<<<< HEAD
-use super::{compose::compose, secureapplyinv::secureapplyinv};
-use crate::protocol::context::SemiHonestContext;
-=======
 use super::{
     compose::compose,
     secureapplyinv::secureapplyinv,
     shuffle::{get_two_of_three_random_permutations, shuffle_shares},
 };
->>>>>>> e2d070ec
+use crate::protocol::context::SemiHonestContext;
 use embed_doc_image::embed_doc_image;
 use futures::future::try_join;
 
@@ -35,7 +31,7 @@
 /// by K. Chida, K. Hamada, D. Ikarashi, R. Kikuchi, N. Kiribuchi, and B. Pinkas
 /// <https://eprint.iacr.org/2019/695.pdf>.
 pub(super) async fn shuffle_and_reveal_permutation<F: Field>(
-    ctx: ProtocolContext<'_, Replicated<F>, F>,
+    ctx: SemiHonestContext<'_, F>,
     input_len: usize,
     input_permutation: Vec<Replicated<F>>,
 ) -> Result<(Vec<u32>, (Vec<u32>, Vec<u32>)), Error> {
@@ -131,6 +127,7 @@
     use futures::future::try_join_all;
     use rand::{seq::SliceRandom, Rng};
 
+    use crate::protocol::context::Context;
     use crate::{
         error::Error,
         ff::{Field, Fp31, Fp32BitPrime},
