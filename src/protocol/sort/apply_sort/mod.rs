--- conflicted
+++ resolved
@@ -100,11 +100,8 @@
                     Vec<XorShare<MatchKey>>,
                     Vec<AccumulateCreditInputRow<Fp32BitPrime, BreakdownKey>>,
                 )| async move {
-<<<<<<< HEAD
-                    let local_lists = convert_all_bits_local(ctx.role(), mk_shares.into_iter());
-=======
-                    let local_lists = convert_all_bits_local::<Fp31, _>(ctx.role(), &mk_shares);
->>>>>>> 32ed9774
+                    let local_lists =
+                        convert_all_bits_local::<Fp31, _>(ctx.role(), mk_shares.into_iter());
                     let converted_shares = convert_all_bits(
                         &ctx.narrow("convert_all_bits"),
                         &local_lists,
