use super::{
    compute_b_bit, compute_stop_bit, if_else,
    input::{MCCreditCappingInputRow, MCCreditCappingOutputRow},
    InteractionPatternStep,
};
use crate::ff::Field;
use crate::protocol::boolean::random_bits_generator::RandomBitsGenerator;
use crate::protocol::boolean::{local_secret_shared_bits, BitDecomposition, BitwiseLessThan};
use crate::protocol::context::Context;
use crate::protocol::{RecordId, Substep};
use crate::{error::Error, secret_sharing::Arithmetic};
use futures::future::{try_join, try_join_all};
use std::{
    iter::{repeat, zip},
    marker::PhantomData,
};

/// User-level credit capping protocol.
///
/// ## Errors
/// Fails if the multiplication protocol fails.
///
pub async fn credit_capping<F, C, T>(
    ctx: C,
    input: &[MCCreditCappingInputRow<F, T>],
    cap: u32,
) -> Result<Vec<MCCreditCappingOutputRow<F, T>>, Error>
where
    F: Field,
    C: Context<F, Share = T>,
    T: Arithmetic<F>,
{
    let input_len = input.len();

    //
    // Step 1. Initialize a local vector for the capping computation.
    //
    // * `original_credits` will have credit values of only source events
    //
    let original_credits = mask_source_credits(input, ctx.set_total_records(input_len)).await?;

    //
    // Step 2. Compute user-level reversed prefix-sums
    //
    let prefix_summed_credits = credit_prefix_sum(
        ctx.set_total_records(input_len),
        input,
        original_credits.clone(),
    )
    .await?;

    //
    // 3. Compute `prefix_summed_credits` >? `cap`
    //
    // `exceeds_cap_bits` = 1 if `prefix_summed_credits` > `cap`
    //
    let exceeds_cap_bits =
        is_credit_larger_than_cap(ctx.clone(), &prefix_summed_credits, cap).await?;

    //
    // 4. Compute the `final_credit`
    //
    // We compute capped credits in the method, and writes to `original_credits`.
    //
    let final_credits = compute_final_credits(
        ctx.set_total_records(input_len),
        input,
        &prefix_summed_credits,
        &exceeds_cap_bits,
        &original_credits,
        cap,
    )
    .await?;

    let output = input
        .iter()
        .enumerate()
        .map(|(i, x)| MCCreditCappingOutputRow {
            breakdown_key: x.breakdown_key.clone(),
            credit: final_credits[i].clone(),
            _marker: PhantomData::default(),
        })
        .collect::<Vec<_>>();

    Ok(output)
}

async fn mask_source_credits<F, C, T>(
    input: &[MCCreditCappingInputRow<F, T>],
    ctx: C,
) -> Result<Vec<T>, Error>
where
    F: Field,
    C: Context<F, Share = T>,
    T: Arithmetic<F>,
{
    try_join_all(
        input
            .iter()
            .zip(zip(
                repeat(ctx.narrow(&Step::MaskSourceCredits)),
                repeat(ctx.share_known_value(F::ONE)),
            ))
            .enumerate()
            .map(|(i, (x, (ctx, one)))| async move {
                ctx.multiply(
                    RecordId::from(i),
                    &x.trigger_value,
                    &(one - &x.is_trigger_report),
                )
                .await
            }),
    )
    .await
}

<<<<<<< HEAD
async fn credit_prefix_sum<F, C, T>(
    ctx: C,
    input: &[MCCreditCappingInputRow<F, T>],
    mut original_credits: Vec<T>,
) -> Result<Vec<T>, Error>
where
    F: Field,
    C: Context<F, Share = T>,
    T: Arithmetic<F>,
{
    let one = ctx.share_of_one();
=======
async fn credit_prefix_sum<F: Field>(
    ctx: SemiHonestContext<'_, F>,
    input: &[MCCreditCappingInputRow<F>],
    mut original_credits: Vec<Replicated<F>>,
) -> Result<Vec<Replicated<F>>, Error> {
    let one = ctx.share_known_value(F::ONE);
>>>>>>> 10acc461
    let mut stop_bits = repeat(one.clone()).take(input.len()).collect::<Vec<_>>();

    let num_rows = input.len();

    for (depth, step_size) in std::iter::successors(Some(1_usize), |prev| prev.checked_mul(2))
        .take_while(|&v| v < num_rows)
        .enumerate()
    {
        let end = num_rows - step_size;
        let c = ctx.narrow(&InteractionPatternStep::from(depth));
        let mut futures = Vec::with_capacity(end);

        // for each input row, create a future to execute secure multiplications
        for i in 0..end {
            let c = &c;
            let record_id = RecordId::from(i);
            let current_stop_bit = &stop_bits[i];
            let sibling_stop_bit = &stop_bits[i + step_size];
            let sibling_credit = &original_credits[i + step_size];
            let sibling_helper_bit = &input[i + step_size].helper_bit;
            futures.push(async move {
                // This block implements the below logic from MP-SPDZ code.
                //
                // b = stop_bit * successor.helper_bit
                // original_credit += b * successor.original_credit
                // stop_bit = b * successor.stop_bit

                let b = compute_b_bit(
                    c.narrow(&Step::BTimesStopBit),
                    record_id,
                    current_stop_bit,
                    sibling_helper_bit,
                    depth == 0,
                )
                .await?;

                try_join(
                    c.narrow(&Step::CurrentContributionBTimesSuccessorCredit)
                        .multiply(record_id, &b, sibling_credit),
                    compute_stop_bit(
                        c.narrow(&Step::BTimesSuccessorStopBit),
                        record_id,
                        &b,
                        sibling_stop_bit,
                        depth == 0,
                    ),
                )
                .await
            });
        }

        let results = try_join_all(futures).await?;

        // accumulate the contribution from this iteration
        results
            .into_iter()
            .enumerate()
            .for_each(|(i, (credit, stop_bit))| {
                original_credits[i] += &credit;
                stop_bits[i] = stop_bit;
            });
    }

    Ok(original_credits.clone())
}

async fn is_credit_larger_than_cap<F, C, T>(
    ctx: C,
    prefix_summed_credits: &[T],
    cap: u32,
) -> Result<Vec<T>, Error>
where
    F: Field,
    C: Context<F, Share = T>,
    T: Arithmetic<F>,
{
    //TODO: `cap` is publicly known value for each query. We can avoid creating shares every time.
    let cap = local_secret_shared_bits(&ctx, cap.into());
    let random_bits_generator =
        RandomBitsGenerator::new(ctx.narrow(&Step::RandomBitsForBitDecomposition));
    let rbg = &random_bits_generator;

    try_join_all(
        prefix_summed_credits
            .iter()
            .zip(zip(
                repeat(ctx.set_total_records(prefix_summed_credits.len())),
                repeat(cap),
            ))
            .enumerate()
            .map(|(i, (credit, (ctx, cap)))| {
                // The buffer inside the generator is `Arc`, so these clones
                // just increment the reference.
                async move {
                    let credit_bits = BitDecomposition::execute(
                        ctx.narrow(&Step::BitDecomposeCurrentContribution),
                        RecordId::from(i),
                        rbg,
                        credit,
                    )
                    .await?;

                    // compare_bit = current_contribution > cap
                    let compare_bit = BitwiseLessThan::execute(
                        ctx.narrow(&Step::IsCapLessThanCurrentContribution),
                        RecordId::from(i),
                        &cap,
                        &credit_bits,
                    )
                    .await?;
                    Ok::<_, Error>(compare_bit)
                }
            }),
    )
    .await
}

async fn compute_final_credits<F, C, T>(
    ctx: C,
    input: &[MCCreditCappingInputRow<F, T>],
    prefix_summed_credits: &[T],
    exceeds_cap_bits: &[T],
    original_credits: &[T],
    cap: u32,
) -> Result<Vec<T>, Error>
where
    F: Field,
    C: Context<F, Share = T>,
    T: Arithmetic<F>,
{
    let num_rows = input.len();
    let cap = ctx.share_known_value(F::from(cap.into()));
    let mut final_credits = original_credits.to_vec();

    // This method implements the logic below:
    //
    //   if current_credit_exceeds_cap {
    //     if next_event_has_same_match_key {
    //       if next_credit_exceeds_cap {
    //         0
    //       } else {
    //         cap - next_prefix_summed_credit
    //       }
    //     } else {
    //       cap
    //     }
    //   } else {
    //     current_credit
    //   }

    for i in 0..(num_rows - 1) {
        let record_id = RecordId::from(i);

        let original_credit = &original_credits[i];
        let next_prefix_summed_credit = &prefix_summed_credits[i + 1];
        let current_prefix_summed_credit_exceeds_cap = &exceeds_cap_bits[i];
        let next_credit_exceeds_cap = &exceeds_cap_bits[i + 1];
        let next_event_has_same_match_key = &input[i + 1].helper_bit;

        let remaining_budget = if_else(
            ctx.narrow(&Step::IfNextEventHasSameMatchKeyOrElse),
            record_id,
            next_event_has_same_match_key,
            &if_else(
                ctx.narrow(&Step::IfNextExceedsCapOrElse),
                record_id,
                next_credit_exceeds_cap,
                &T::ZERO,
                &(cap.clone() - next_prefix_summed_credit),
            )
            .await?,
            &cap,
        )
        .await?;

        let capped_credit = if_else(
            ctx.narrow(&Step::IfCurrentExceedsCapOrElse),
            record_id,
            current_prefix_summed_credit_exceeds_cap,
            &remaining_budget,
            original_credit,
        )
        .await?;

        final_credits[i] = capped_credit;
    }

    Ok(final_credits)
}

#[derive(Debug, Clone, Copy, PartialEq, Eq, Hash)]
enum Step {
    BTimesStopBit,
    BTimesSuccessorStopBit,
    MaskSourceCredits,
    CurrentContributionBTimesSuccessorCredit,
    BitDecomposeCurrentContribution,
    RandomBitsForBitDecomposition,
    IsCapLessThanCurrentContribution,
    IfCurrentExceedsCapOrElse,
    IfNextExceedsCapOrElse,
    IfNextEventHasSameMatchKeyOrElse,
}

impl Substep for Step {}

impl AsRef<str> for Step {
    fn as_ref(&self) -> &str {
        match self {
            Self::BTimesStopBit => "b_times_stop_bit",
            Self::BTimesSuccessorStopBit => "b_times_successor_stop_bit",
            Self::MaskSourceCredits => "mask_source_credits",
            Self::CurrentContributionBTimesSuccessorCredit => {
                "current_contribution_b_times_successor_credit"
            }
            Self::BitDecomposeCurrentContribution => "bit_decompose_current_contribution",
            Self::RandomBitsForBitDecomposition => "random_bits_for_bit_decomposition",
            Self::IsCapLessThanCurrentContribution => "is_cap_less_than_current_contribution",
            Self::IfCurrentExceedsCapOrElse => "if_current_exceeds_cap_or_else",
            Self::IfNextExceedsCapOrElse => "if_next_exceeds_cap_or_else",
            Self::IfNextEventHasSameMatchKeyOrElse => "if_next_event_has_same_match_key_or_else",
        }
    }
}

#[cfg(all(test, not(feature = "shuttle")))]
mod tests {
    use std::marker::PhantomData;

    use crate::{
        accumulation_test_input,
        ff::{Field, Fp32BitPrime},
        protocol::attribution::{
            credit_capping::credit_capping,
            input::{CreditCappingInputRow, MCCreditCappingInputRow},
        },
        protocol::modulus_conversion::{combine_slices, convert_all_bits, convert_all_bits_local},
        protocol::{
            context::Context,
            {BreakdownKey, MatchKey},
        },
        secret_sharing::SharedValue,
        test_fixture::{input::GenericReportTestInput, Reconstruct, Runner, TestWorld},
    };

    #[tokio::test]
    pub async fn cap() {
        const CAP: u32 = 18;
        const NUM_MULTI_BITS: u32 = 3;
        const EXPECTED: &[u128; 19] = &[0, 0, 18, 0, 0, 0, 0, 0, 0, 0, 2, 0, 0, 0, 10, 0, 0, 6, 0];

        let input: Vec<GenericReportTestInput<Fp32BitPrime, MatchKey, BreakdownKey>> = accumulation_test_input!(
            [
                { is_trigger_report: 0, helper_bit: 0, breakdown_key: 3, credit: 0 },
                { is_trigger_report: 0, helper_bit: 0, breakdown_key: 4, credit: 0 },
                { is_trigger_report: 0, helper_bit: 1, breakdown_key: 4, credit: 19 },
                { is_trigger_report: 1, helper_bit: 1, breakdown_key: 0, credit: 19 },
                { is_trigger_report: 1, helper_bit: 1, breakdown_key: 0, credit: 9 },
                { is_trigger_report: 1, helper_bit: 1, breakdown_key: 0, credit: 7 },
                { is_trigger_report: 1, helper_bit: 1, breakdown_key: 0, credit: 6 },
                { is_trigger_report: 1, helper_bit: 1, breakdown_key: 0, credit: 1 },
                { is_trigger_report: 0, helper_bit: 0, breakdown_key: 1, credit: 0 },
                { is_trigger_report: 1, helper_bit: 0, breakdown_key: 0, credit: 10 },
                { is_trigger_report: 0, helper_bit: 0, breakdown_key: 2, credit: 15 },
                { is_trigger_report: 1, helper_bit: 1, breakdown_key: 0, credit: 15 },
                { is_trigger_report: 1, helper_bit: 1, breakdown_key: 0, credit: 12 },
                { is_trigger_report: 0, helper_bit: 1, breakdown_key: 2, credit: 0 },
                { is_trigger_report: 0, helper_bit: 1, breakdown_key: 2, credit: 10 },
                { is_trigger_report: 1, helper_bit: 1, breakdown_key: 0, credit: 10 },
                { is_trigger_report: 1, helper_bit: 1, breakdown_key: 0, credit: 4 },
                { is_trigger_report: 0, helper_bit: 1, breakdown_key: 5, credit: 6 },
                { is_trigger_report: 1, helper_bit: 1, breakdown_key: 0, credit: 6 },
            ];
            (Fp32BitPrime, MatchKey, BreakdownKey)
        );
        let input_len = input.len();

        let world = TestWorld::new().await;
        let result = world
            .semi_honest(
                input,
                |ctx, input: Vec<CreditCappingInputRow<Fp32BitPrime, BreakdownKey>>| async move {
                    let bk_shares = input
                        .iter()
                        .map(|x| x.breakdown_key.clone())
                        .collect::<Vec<_>>();
                    let converted_bk_shares = convert_all_bits(
                        &ctx,
                        &convert_all_bits_local(ctx.role(), &bk_shares),
                        BreakdownKey::BITS,
                        NUM_MULTI_BITS,
                    )
                    .await
                    .unwrap();
                    let converted_bk_shares =
                        combine_slices(&converted_bk_shares, BreakdownKey::BITS);
                    let modulus_converted_shares = input
                        .iter()
                        .zip(converted_bk_shares)
                        .map(|(row, bk)| MCCreditCappingInputRow {
                            is_trigger_report: row.is_trigger_report.clone(),
                            breakdown_key: bk,
                            trigger_value: row.trigger_value.clone(),
                            helper_bit: row.helper_bit.clone(),
                            _marker: PhantomData::default(),
                        })
                        .collect::<Vec<_>>();

                    credit_capping(ctx, &modulus_converted_shares, CAP)
                        .await
                        .unwrap()
                },
            )
            .await;

        assert_eq!(result[0].len(), input_len);
        assert_eq!(result[1].len(), input_len);
        assert_eq!(result[2].len(), input_len);
        assert_eq!(result[0].len(), EXPECTED.len());

        for (i, expected) in EXPECTED.iter().enumerate() {
            let v = [
                &result[0][i].credit,
                &result[1][i].credit,
                &result[2][i].credit,
            ]
            .reconstruct();
            assert_eq!(v.as_u128(), *expected);
        }
    }
}<|MERGE_RESOLUTION|>--- conflicted
+++ resolved
@@ -114,7 +114,6 @@
     .await
 }
 
-<<<<<<< HEAD
 async fn credit_prefix_sum<F, C, T>(
     ctx: C,
     input: &[MCCreditCappingInputRow<F, T>],
@@ -125,15 +124,7 @@
     C: Context<F, Share = T>,
     T: Arithmetic<F>,
 {
-    let one = ctx.share_of_one();
-=======
-async fn credit_prefix_sum<F: Field>(
-    ctx: SemiHonestContext<'_, F>,
-    input: &[MCCreditCappingInputRow<F>],
-    mut original_credits: Vec<Replicated<F>>,
-) -> Result<Vec<Replicated<F>>, Error> {
     let one = ctx.share_known_value(F::ONE);
->>>>>>> 10acc461
     let mut stop_bits = repeat(one.clone()).take(input.len()).collect::<Vec<_>>();
 
     let num_rows = input.len();
