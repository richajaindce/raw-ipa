use super::{
    accumulate_credit::accumulate_credit,
    aggregate_credit::aggregate_credit,
    apply_attribution_window::apply_attribution_window,
    compute_helper_bits_gf2,
    credit_capping::credit_capping,
    input::{MCAggregateCreditOutputRow, MCApplyAttributionWindowInputRow},
    mod_conv_helper_bits,
};
use crate::{
    error::Error,
    ff::{GaloisField, Gf2, PrimeField, Serializable},
    helpers::query::IpaQueryConfig,
    protocol::{
        context::{Context, SemiHonestContext},
        ipa::IPAModulusConvertedInputRow,
        Substep,
    },
    secret_sharing::replicated::semi_honest::AdditiveShare,
};
use std::iter::zip;

/// Performs a set of attribution protocols on the sorted IPA input.
///
/// # Errors
/// propagates errors from multiplications
pub async fn secure_attribution<F, BK>(
    ctx: SemiHonestContext<'_>,
    sorted_match_keys: Vec<Vec<AdditiveShare<Gf2>>>,
    sorted_rows: Vec<IPAModulusConvertedInputRow<F, AdditiveShare<F>>>,
<<<<<<< HEAD
    per_user_credit_cap: u32,
    max_breakdown_key: u32,
    attribution_window_seconds: u32,
    num_multi_bits: u32,
=======
    config: IpaQueryConfig,
>>>>>>> 6426c9d3
) -> Result<Vec<MCAggregateCreditOutputRow<F, AdditiveShare<F>, BK>>, Error>
where
    F: PrimeField,
    BK: GaloisField,
    AdditiveShare<F>: Serializable,
{
    let helper_bits_gf2 = compute_helper_bits_gf2(ctx.clone(), &sorted_match_keys).await?;
    let semi_honest_fp_helper_bits = mod_conv_helper_bits(ctx.clone(), &helper_bits_gf2).await?;
    let helper_bits = Some(AdditiveShare::ZERO)
        .into_iter()
        .chain(semi_honest_fp_helper_bits);

    let attribution_input_rows = zip(sorted_rows, helper_bits)
        .map(|(row, hb)| {
            MCApplyAttributionWindowInputRow::new(
                row.timestamp,
                row.is_trigger_bit,
                hb,
                row.breakdown_key,
                row.trigger_value,
            )
        })
        .collect::<Vec<_>>();

    let windowed_reports = apply_attribution_window(
        ctx.narrow(&Step::ApplyAttributionWindow),
        &attribution_input_rows,
        attribution_window_seconds,
    )
    .await?;

    let accumulated_credits = accumulate_credit(
        ctx.narrow(&Step::AccumulateCredit),
<<<<<<< HEAD
        &windowed_reports,
        per_user_credit_cap,
=======
        &attribution_input_rows,
        config.per_user_credit_cap,
>>>>>>> 6426c9d3
    )
    .await?;

    let user_capped_credits = credit_capping(
        ctx.narrow(&Step::PerformUserCapping),
        &accumulated_credits,
        config.per_user_credit_cap,
    )
    .await?;

    aggregate_credit::<F, BK>(
        ctx.narrow(&Step::AggregateCredit),
        user_capped_credits.into_iter(),
        config.max_breakdown_key,
        config.num_multi_bits,
    )
    .await
}

#[derive(Debug, Clone, Copy, PartialEq, Eq, Hash)]
pub enum Step {
    ApplyAttributionWindow,
    AccumulateCredit,
    PerformUserCapping,
    AggregateCredit,
}

impl Substep for Step {}

impl AsRef<str> for Step {
    fn as_ref(&self) -> &str {
        match self {
            Self::ApplyAttributionWindow => "apply_attribution_window",
            Self::AccumulateCredit => "accumulate_credit",
            Self::PerformUserCapping => "user_capping",
            Self::AggregateCredit => "aggregate_credit",
        }
    }
}<|MERGE_RESOLUTION|>--- conflicted
+++ resolved
@@ -28,14 +28,7 @@
     ctx: SemiHonestContext<'_>,
     sorted_match_keys: Vec<Vec<AdditiveShare<Gf2>>>,
     sorted_rows: Vec<IPAModulusConvertedInputRow<F, AdditiveShare<F>>>,
-<<<<<<< HEAD
-    per_user_credit_cap: u32,
-    max_breakdown_key: u32,
-    attribution_window_seconds: u32,
-    num_multi_bits: u32,
-=======
     config: IpaQueryConfig,
->>>>>>> 6426c9d3
 ) -> Result<Vec<MCAggregateCreditOutputRow<F, AdditiveShare<F>, BK>>, Error>
 where
     F: PrimeField,
@@ -63,19 +56,14 @@
     let windowed_reports = apply_attribution_window(
         ctx.narrow(&Step::ApplyAttributionWindow),
         &attribution_input_rows,
-        attribution_window_seconds,
+        config.attribution_window_seconds,
     )
     .await?;
 
     let accumulated_credits = accumulate_credit(
         ctx.narrow(&Step::AccumulateCredit),
-<<<<<<< HEAD
         &windowed_reports,
-        per_user_credit_cap,
-=======
-        &attribution_input_rows,
         config.per_user_credit_cap,
->>>>>>> 6426c9d3
     )
     .await?;
 
