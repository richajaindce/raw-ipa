--- conflicted
+++ resolved
@@ -33,39 +33,22 @@
 }
 
 #[derive(Debug)]
-<<<<<<< HEAD
 pub struct MCApplyAttributionWindowInputRow<F: Field, S: LinearSecretSharing<F>> {
     pub timestamp: S,
     pub is_trigger_report: S,
     pub helper_bit: S,
-    pub breakdown_key: Vec<Replicated<Gf2>>,
+    pub breakdown_key: BitDecomposed<Replicated<Gf2>>,
     pub trigger_value: S,
-=======
-pub struct MCApplyAttributionWindowInputRow<F: Field, T: LinearSecretSharing<F>> {
-    pub timestamp: T,
-    pub is_trigger_report: T,
-    pub helper_bit: T,
-    pub breakdown_key: BitDecomposed<T>,
-    pub trigger_value: T,
->>>>>>> 53d2b781
     _marker: PhantomData<F>,
 }
 
 impl<F: Field, S: LinearSecretSharing<F>> MCApplyAttributionWindowInputRow<F, S> {
     pub fn new(
-<<<<<<< HEAD
         timestamp: S,
         is_trigger_report: S,
         helper_bit: S,
-        breakdown_key: Vec<Replicated<Gf2>>,
+        breakdown_key: BitDecomposed<Replicated<Gf2>>,
         trigger_value: S,
-=======
-        timestamp: T,
-        is_trigger_report: T,
-        helper_bit: T,
-        breakdown_key: BitDecomposed<T>,
-        trigger_value: T,
->>>>>>> 53d2b781
     ) -> Self {
         Self {
             timestamp,
@@ -93,39 +76,22 @@
 }
 
 #[derive(Debug)]
-<<<<<<< HEAD
 pub struct MCAccumulateCreditInputRow<F: Field, S: LinearSecretSharing<F>> {
     pub is_trigger_report: S,
     pub helper_bit: S,
     pub active_bit: S,
-    pub breakdown_key: Vec<Replicated<Gf2>>,
+    pub breakdown_key: BitDecomposed<Replicated<Gf2>>,
     pub trigger_value: S,
-=======
-pub struct MCAccumulateCreditInputRow<F: Field, T: LinearSecretSharing<F>> {
-    pub is_trigger_report: T,
-    pub helper_bit: T,
-    pub active_bit: T,
-    pub breakdown_key: BitDecomposed<T>,
-    pub trigger_value: T,
->>>>>>> 53d2b781
     _marker: PhantomData<F>,
 }
 
 impl<F: Field, S: LinearSecretSharing<F>> MCAccumulateCreditInputRow<F, S> {
     pub fn new(
-<<<<<<< HEAD
         is_trigger_report: S,
         helper_bit: S,
         active_bit: S,
-        breakdown_key: Vec<Replicated<Gf2>>,
+        breakdown_key: BitDecomposed<Replicated<Gf2>>,
         trigger_value: S,
-=======
-        is_trigger_report: T,
-        helper_bit: T,
-        active_bit: T,
-        breakdown_key: BitDecomposed<T>,
-        trigger_value: T,
->>>>>>> 53d2b781
     ) -> Self {
         Self {
             is_trigger_report,
@@ -155,11 +121,7 @@
 pub struct MCCreditCappingInputRow<F: Field, T: LinearSecretSharing<F>> {
     pub is_trigger_report: T,
     pub helper_bit: T,
-<<<<<<< HEAD
-    pub breakdown_key: Vec<Replicated<Gf2>>,
-=======
-    pub breakdown_key: BitDecomposed<T>,
->>>>>>> 53d2b781
+    pub breakdown_key: BitDecomposed<Replicated<Gf2>>,
     pub trigger_value: T,
     _marker: PhantomData<F>,
 }
@@ -168,11 +130,7 @@
     pub fn new(
         is_trigger_report: T,
         helper_bit: T,
-<<<<<<< HEAD
-        breakdown_key: Vec<Replicated<Gf2>>,
-=======
-        breakdown_key: BitDecomposed<T>,
->>>>>>> 53d2b781
+        breakdown_key: BitDecomposed<Replicated<Gf2>>,
         trigger_value: T,
     ) -> Self {
         Self {
@@ -187,20 +145,12 @@
 
 #[derive(Debug)]
 pub struct MCCreditCappingOutputRow<F: Field, T: LinearSecretSharing<F>> {
-<<<<<<< HEAD
-    pub breakdown_key: Vec<Replicated<Gf2>>,
-=======
-    pub breakdown_key: BitDecomposed<T>,
->>>>>>> 53d2b781
+    pub breakdown_key: BitDecomposed<Replicated<Gf2>>,
     pub credit: T,
     _marker: PhantomData<F>,
 }
 impl<F: Field, T: LinearSecretSharing<F>> MCCreditCappingOutputRow<F, T> {
-<<<<<<< HEAD
-    pub fn new(breakdown_key: Vec<Replicated<Gf2>>, credit: T) -> Self {
-=======
-    pub fn new(breakdown_key: BitDecomposed<T>, credit: T) -> Self {
->>>>>>> 53d2b781
+    pub fn new(breakdown_key: BitDecomposed<Replicated<Gf2>>, credit: T) -> Self {
         Self {
             breakdown_key,
             credit,
@@ -210,42 +160,6 @@
 }
 
 #[async_trait]
-<<<<<<< HEAD
-=======
-impl<F: ExtendableField> DowngradeMalicious
-    for MCCappedCreditsWithAggregationBit<F, MaliciousReplicated<F>>
-{
-    type Target = MCCappedCreditsWithAggregationBit<F, Replicated<F>>;
-    /// For ShuffledPermutationWrapper on downgrading, we return revealed permutation. This runs reveal on the malicious context
-    async fn downgrade(self) -> UnauthorizedDowngradeWrapper<Self::Target> {
-        let Self {
-            helper_bit,
-            aggregation_bit,
-            breakdown_key,
-            credit,
-            ..
-        } = self;
-        UnauthorizedDowngradeWrapper::new(Self::Target::new(
-            helper_bit.downgrade().access_without_downgrade(),
-            aggregation_bit.downgrade().access_without_downgrade(),
-            breakdown_key.map(|bk| bk.downgrade().access_without_downgrade()),
-            credit.downgrade().access_without_downgrade(),
-        ))
-    }
-}
-
-#[async_trait]
-impl<F: ExtendableField> DowngradeMalicious
-    for MCCappedCreditsWithAggregationBit<F, Replicated<F>>
-{
-    type Target = MCCappedCreditsWithAggregationBit<F, Replicated<F>>;
-    async fn downgrade(self) -> UnauthorizedDowngradeWrapper<Self::Target> {
-        UnauthorizedDowngradeWrapper::new(self)
-    }
-}
-
-#[async_trait]
->>>>>>> 53d2b781
 impl<F: ExtendableField, BK: GaloisField> DowngradeMalicious
     for MCAggregateCreditOutputRow<F, MaliciousReplicated<F>, BK>
 where
@@ -288,35 +202,6 @@
 pub type MCAggregateCreditInputRow<F, T> = MCCreditCappingOutputRow<F, T>;
 
 #[derive(Debug)]
-<<<<<<< HEAD
-=======
-pub struct MCCappedCreditsWithAggregationBit<F, T> {
-    pub helper_bit: T,
-    pub aggregation_bit: T,
-    pub breakdown_key: BitDecomposed<T>,
-    pub credit: T,
-    marker: PhantomData<F>,
-}
-
-impl<F: Field, T: LinearSecretSharing<F>> MCCappedCreditsWithAggregationBit<F, T> {
-    pub fn new(
-        helper_bit: T,
-        aggregation_bit: T,
-        breakdown_key: BitDecomposed<T>,
-        credit: T,
-    ) -> Self {
-        Self {
-            helper_bit,
-            aggregation_bit,
-            breakdown_key,
-            credit,
-            marker: PhantomData,
-        }
-    }
-}
-
-#[derive(Debug)]
->>>>>>> 53d2b781
 // TODO: `breakdown_key`'s length == `<BK as BitArray>::BITS`.
 //       instead of having a `Vec`, we can probably use an array since the length is known at compile time
 pub struct MCAggregateCreditOutputRow<F, T, BK> {
