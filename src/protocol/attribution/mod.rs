pub mod accumulate_credit;
pub mod aggregate_credit;
pub mod apply_attribution_window;
pub mod credit_capping;
pub mod input;
pub mod malicious;
pub mod semi_honest;

use crate::{
    error::Error,
    ff::{Field, Gf2},
    protocol::{
        basics::SecureMul, boolean::or::or, context::Context, BasicProtocols, RecordId, Substep,
    },
    repeat64str,
<<<<<<< HEAD
    secret_sharing::Linear as LinearSecretSharing,
    seq_join::{assert_send, seq_try_join_all},
=======
    secret_sharing::{
        replicated::semi_honest::AdditiveShare as Replicated, Linear as LinearSecretSharing,
    },
>>>>>>> dccc0b66
};
use futures::future::try_join;

use super::{
    boolean::bitwise_equal::bitwise_equal_gf2,
    context::SemiHonestContext,
    modulus_conversion::{convert_bit, convert_bit_local, BitConversionTriple},
};

/// Returns `true_value` if `condition` is a share of 1, else `false_value`.
async fn if_else<F, C, S>(
    ctx: C,
    record_id: RecordId,
    condition: &S,
    true_value: &S,
    false_value: &S,
) -> Result<S, Error>
where
    F: Field,
    C: Context,
    S: LinearSecretSharing<F> + SecureMul<C>,
{
    // If `condition` is a share of 1 (true), then
    //   = false_value + 1 * (true_value - false_value)
    //   = false_value + true_value - false_value
    //   = true_value
    //
    // If `condition` is a share of 0 (false), then
    //   = false_value + 0 * (true_value - false_value)
    //   = false_value
    Ok(false_value.clone()
        + &condition
            .multiply(&(true_value.clone() - false_value), ctx, record_id)
            .await?)
}

///
/// Computes a "prefix-OR" operation starting on each element in the list.
/// Stops as soon as `helper_bits` indicates the following rows are not from
/// the same `match key`.
///
/// ## Errors
/// Fails if the multiplication protocol fails.
///
/// ## Panics
/// Nah, it doesn't.
///
pub async fn prefix_or_binary_tree_style<F, C, S>(
    ctx: C,
    stop_bits: &[S],
    uncapped_credits: &[S],
) -> Result<Vec<S>, Error>
where
    F: Field,
    C: Context,
    S: LinearSecretSharing<F> + BasicProtocols<C, F>,
{
    assert_eq!(stop_bits.len() + 1, uncapped_credits.len());

    let num_rows = uncapped_credits.len();

    let mut uncapped_credits = uncapped_credits.to_owned();

    // This vector is updated in each iteration to help accumulate credits
    // and determine when to stop accumulating.
    let mut stop_bits = stop_bits.to_owned();

    // Each loop the "step size" is doubled. This produces a "binary tree" like behavior
    for (depth, step_size) in std::iter::successors(Some(1_usize), |prev| prev.checked_mul(2))
        .take_while(|&v| v < num_rows)
        .enumerate()
    {
        let first_iteration = step_size == 1;
        let end = num_rows - step_size;
        let next_end = usize::saturating_sub(num_rows, 2 * step_size);
        let depth_i_ctx = ctx.narrow(&InteractionPatternStep::from(depth));
        let new_credit_ctx = depth_i_ctx
            .narrow(&Step::CurrentStopBitTimesSuccessorCredit)
            .set_total_records(end);
        let credit_or_ctx = depth_i_ctx
            .narrow(&Step::CurrentCreditOrCreditUpdate)
            .set_total_records(end);
        let new_stop_bit_ctx = depth_i_ctx
            .narrow(&Step::CurrentStopBitTimesSuccessorStopBit)
            .set_total_records(next_end);
        let mut credit_update_futures = Vec::with_capacity(end);
        let mut stop_bit_futures = Vec::with_capacity(end);

        for i in 0..end {
            let c1 = new_credit_ctx.clone();
            let c2 = new_stop_bit_ctx.clone();
            let c3 = credit_or_ctx.clone();
            let record_id = RecordId::from(i);
            let current_stop_bit = &stop_bits[i];
            let sibling_credit = &uncapped_credits[i + step_size];
            let current_credit = &uncapped_credits[i];

            credit_update_futures.push(async move {
                let credit_update = current_stop_bit
                    .multiply(sibling_credit, c1, record_id)
                    .await?;
                if first_iteration {
                    Ok(credit_update + current_credit)
                } else {
                    or(c3, record_id, current_credit, &credit_update).await
                }
            });
            if i < next_end {
                let sibling_stop_bit = &stop_bits[i + step_size];
                stop_bit_futures.push(async move {
                    current_stop_bit
                        .multiply(sibling_stop_bit, c2, record_id)
                        .await
                });
            }
        }

        let (stop_bit_updates, credit_updates) = try_join(
            assert_send(seq_try_join_all(stop_bit_futures)),
            assert_send(seq_try_join_all(credit_update_futures)),
        )
        .await?;

        stop_bit_updates
            .into_iter()
            .enumerate()
            .for_each(|(i, stop_bit_update)| {
                stop_bits[i] = stop_bit_update;
            });
        credit_updates
            .into_iter()
            .enumerate()
            .for_each(|(i, credit_update)| {
                uncapped_credits[i] = credit_update;
            });
    }
    Ok(uncapped_credits)
}

///
/// Computes `SUM(credits[i] through credits[i + n])` where `n` is the number of "matching rows", as indicated by the `helper_bits`
/// This result is saved as `credits\[i\]`.
///
/// Helper bits should be a sharing of either `1` or `0` for each row, indicating if that row "matches" the row preceding it.
///
/// ## Errors
/// Fails if the multiplication protocol fails.
///
/// ## Panics
/// Nah, it doesn't.
///
pub async fn do_the_binary_tree_thing<F, C, S>(
    ctx: C,
    mut stop_bits: Vec<S>,
    values: &mut [S],
) -> Result<(), Error>
where
    F: Field,
    C: Context,
    S: LinearSecretSharing<F> + SecureMul<C>,
{
    let num_rows = values.len();

    // Each loop the "step size" is doubled. This produces a "binary tree" like behavior
    for (depth, step_size) in std::iter::successors(Some(1_usize), |prev| prev.checked_mul(2))
        .take_while(|&v| v < num_rows)
        .enumerate()
    {
        let end = num_rows - step_size;
        let next_end = usize::saturating_sub(num_rows, 2 * step_size);
        let depth_i_ctx = ctx.narrow(&InteractionPatternStep::from(depth));
        let new_value_ctx = depth_i_ctx
            .narrow(&Step::CurrentStopBitTimesSuccessorCredit)
            .set_total_records(end);
        let new_stop_bit_ctx = depth_i_ctx
            .narrow(&Step::CurrentStopBitTimesSuccessorStopBit)
            .set_total_records(next_end);
        let mut value_update_futures = Vec::with_capacity(end);
        let mut stop_bit_futures = Vec::with_capacity(end);

        for i in 0..end {
            let c1 = new_value_ctx.clone();
            let c2 = new_stop_bit_ctx.clone();
            let record_id = RecordId::from(i);
            let current_stop_bit = &stop_bits[i];
            let sibling_value = &values[i + step_size];
            value_update_futures.push(async move {
                current_stop_bit
                    .multiply(sibling_value, c1, record_id)
                    .await
            });
            if i < next_end {
                let sibling_stop_bit = &stop_bits[i + step_size];
                stop_bit_futures.push(async move {
                    current_stop_bit
                        .multiply(sibling_stop_bit, c2, record_id)
                        .await
                });
            }
        }

        let (stop_bit_updates, value_updates) = try_join(
            assert_send(seq_try_join_all(stop_bit_futures)),
            assert_send(seq_try_join_all(value_update_futures)),
        )
        .await?;

        stop_bit_updates
            .into_iter()
            .enumerate()
            .for_each(|(i, stop_bit_update)| {
                stop_bits[i] = stop_bit_update;
            });
        value_updates
            .into_iter()
            .enumerate()
            .for_each(|(i, value_update)| {
                values[i] += &value_update;
            });
    }
    Ok(())
}

async fn compute_helper_bits_gf2<C, S>(
    ctx: C,
    sorted_match_keys: &[Vec<S>],
) -> Result<Vec<S>, Error>
where
    C: Context,
    S: LinearSecretSharing<Gf2> + BasicProtocols<C, Gf2>,
{
    let narrowed_ctx = ctx
        .narrow(&Step::ComputeHelperBits)
        .set_total_records(sorted_match_keys.len() - 1);

    try_join_all(sorted_match_keys.windows(2).enumerate().map(|(i, rows)| {
        let c = narrowed_ctx.clone();
        let record_id = RecordId::from(i);
        async move { bitwise_equal_gf2(c, record_id, &rows[0], &rows[1]).await }
    }))
    .await
}

async fn mod_conv_helper_bits<F>(
    sh_ctx: SemiHonestContext<'_>,
    semi_honest_helper_bits_gf2: &[Replicated<Gf2>],
) -> Result<Vec<Replicated<F>>, Error>
where
    F: Field,
{
    let hb_mod_conv_ctx = sh_ctx
        .narrow(&Step::ModConvHelperBits)
        .set_total_records(semi_honest_helper_bits_gf2.len());

    try_join_all(
        semi_honest_helper_bits_gf2
            .iter()
            .enumerate()
            .map(|(i, gf2_bit)| {
                let bit_triple: BitConversionTriple<Replicated<F>> =
                    convert_bit_local::<F, Gf2>(sh_ctx.role(), 0, gf2_bit);
                let record_id = RecordId::from(i);
                let c = hb_mod_conv_ctx.clone();
                async move { convert_bit(c, record_id, &bit_triple).await }
            }),
    )
    .await
}

#[derive(Debug, Clone, Copy, PartialEq, Eq, Hash)]
#[allow(clippy::enum_variant_names)]
enum Step {
    CurrentStopBitTimesSuccessorCredit,
    CurrentStopBitTimesSuccessorStopBit,
    CurrentCreditOrCreditUpdate,
    ComputeHelperBits,
    ModConvHelperBits,
}

impl crate::protocol::Substep for Step {}

impl AsRef<str> for Step {
    fn as_ref(&self) -> &str {
        match self {
            Self::CurrentStopBitTimesSuccessorCredit => "current_stop_bit_times_successor_credit",
            Self::CurrentStopBitTimesSuccessorStopBit => {
                "current_stop_bit_times_successor_stop_bit"
            }
            Self::CurrentCreditOrCreditUpdate => "current_credit_or_credit_update",
            Self::ComputeHelperBits => "compute_helper_bits",
            Self::ModConvHelperBits => "mod_conv_helper_bits",
        }
    }
}

struct InteractionPatternStep(usize);

impl Substep for InteractionPatternStep {}

impl AsRef<str> for InteractionPatternStep {
    fn as_ref(&self) -> &str {
        const DEPTH: [&str; 64] = repeat64str!["depth"];
        DEPTH[self.0]
    }
}

impl From<usize> for InteractionPatternStep {
    fn from(v: usize) -> Self {
        Self(v)
    }
}<|MERGE_RESOLUTION|>--- conflicted
+++ resolved
@@ -13,14 +13,10 @@
         basics::SecureMul, boolean::or::or, context::Context, BasicProtocols, RecordId, Substep,
     },
     repeat64str,
-<<<<<<< HEAD
-    secret_sharing::Linear as LinearSecretSharing,
-    seq_join::{assert_send, seq_try_join_all},
-=======
     secret_sharing::{
         replicated::semi_honest::AdditiveShare as Replicated, Linear as LinearSecretSharing,
     },
->>>>>>> dccc0b66
+    seq_join::{assert_send, seq_try_join_all},
 };
 use futures::future::try_join;
 
@@ -256,7 +252,7 @@
         .narrow(&Step::ComputeHelperBits)
         .set_total_records(sorted_match_keys.len() - 1);
 
-    try_join_all(sorted_match_keys.windows(2).enumerate().map(|(i, rows)| {
+    seq_try_join_all(sorted_match_keys.windows(2).enumerate().map(|(i, rows)| {
         let c = narrowed_ctx.clone();
         let record_id = RecordId::from(i);
         async move { bitwise_equal_gf2(c, record_id, &rows[0], &rows[1]).await }
@@ -275,7 +271,7 @@
         .narrow(&Step::ModConvHelperBits)
         .set_total_records(semi_honest_helper_bits_gf2.len());
 
-    try_join_all(
+    seq_try_join_all(
         semi_honest_helper_bits_gf2
             .iter()
             .enumerate()
