#![allow(dead_code)] // will use these soon

use crate::helpers::transport::CommandOrigin;
use crate::helpers::{MessagePayload, RoleAssignment};
use crate::protocol::RecordId;
use crate::{
    helpers::{
<<<<<<< HEAD
        transport::{StepData, SubscriptionType, Transport, TransportCommand},
        Error, HelperIdentity, Role,
=======
        transport::{SubscriptionType, Transport, TransportCommand},
        Error, Role,
>>>>>>> 46d6b8dc
    },
    protocol::{QueryId, Step},
    sync::{Arc, Mutex},
};
use futures::{Stream, StreamExt};
use std::collections::HashMap;
use std::fmt::{Debug, Formatter};

#[derive(Debug, PartialEq, Eq)]
pub struct MessageEnvelope {
    pub record_id: RecordId,
    pub payload: MessagePayload,
}

/// Combination of helper role and step that uniquely identifies a single channel of communication
/// between two helpers.
#[derive(Clone, Eq, PartialEq, Hash)]
pub struct ChannelId {
    pub role: Role,
    pub step: Step,
}

impl ChannelId {
    #[must_use]
    pub fn new(role: Role, step: Step) -> Self {
        Self { role, step }
    }
}

impl Debug for ChannelId {
    fn fmt(&self, f: &mut Formatter<'_>) -> std::fmt::Result {
        write!(f, "channel[{:?},{:?}]", self.role, self.step)
    }
}

pub type MessageChunks = (ChannelId, Vec<u8>);

/// Given any implementation of [`Transport`], a `Network` is able to send and receive
<<<<<<< HEAD
/// [`MessageChunks`] for a specific query id. The [`Transport`] will receive `Step`s
=======
/// [`MessageChunks`] for a specific query id. The [`Transport`] will receive [`StepData`]
>>>>>>> 46d6b8dc
/// containing the `MessageChunks`
pub struct Network<T> {
    transport: T,
    query_id: QueryId,
<<<<<<< HEAD
    roles_to_helpers: [HelperIdentity; 3],
    offset_tracker: Arc<Mutex<HashMap<ChannelId, u32>>>,
=======
    roles: RoleAssignment,
>>>>>>> 46d6b8dc
}

impl<T: Transport> Network<T> {
    pub fn new(transport: T, query_id: QueryId, roles: RoleAssignment) -> Self {
        Self {
            transport,
            query_id,
<<<<<<< HEAD
            roles_to_helpers,
            offset_tracker: Arc::new(Mutex::new(HashMap::new())),
        }
    }

    /// sends a [`Step`] command containing [`MessageChunks`] on the underlying [`Transport`]
=======
            roles,
        }
    }

    /// sends a [`StepData`] containing [`MessageChunks`] on the underlying [`Transport`]
>>>>>>> 46d6b8dc
    /// # Errors
    /// if `message_chunks` fail to be delivered
    /// # Panics
    /// if `roles_to_helpers` does not have all 3 roles
    pub async fn send(&self, message_chunks: MessageChunks) -> Result<(), Error> {
<<<<<<< HEAD
        let role = message_chunks.0.role;
        let destination = &self.roles_to_helpers[role];
        let offset = self.inc_offset(&message_chunks.0);
        self.transport
            .send(
                destination,
                TransportCommand::Step(StepData {
                    query_id: self.query_id,
                    message_chunks,
                    offset,
                }),
=======
        let (channel, payload) = message_chunks;
        let destination = self.roles.identity(channel.role);

        self.transport
            .send(
                destination,
                TransportCommand::StepData(self.query_id, channel.step, payload),
>>>>>>> 46d6b8dc
            )
            .await
            .map_err(Error::from)
    }

    /// Increments the offset for a given [`ChannelId`], or sets it to 0 if there's no current
    /// entry. Returns the new value
    fn inc_offset(&self, channel_id: &ChannelId) -> u32 {
        let mut offset_tracker = self.offset_tracker.lock().unwrap();
        if let Some(offset) = offset_tracker.get_mut(channel_id) {
            *offset += 1;
            *offset
        } else {
            offset_tracker.insert(channel_id.clone(), 0);
            0
        }
    }

    /// returns a [`Stream`] of [`MessageChunks`]s from the underlying [`Transport`]
    /// # Panics
    /// if called more than once during the execution of a query.
    pub async fn recv_stream(&self) -> impl Stream<Item = MessageChunks> {
        let self_query_id = self.query_id;
        let query_command_stream = self
            .transport
            .subscribe(SubscriptionType::Query(self_query_id))
            .await;
        let assignment = self.roles.clone(); // need to move it inside the closure

        query_command_stream.map(move |envelope| match envelope.payload {
            TransportCommand::StepData(query_id, step, payload) => {
                debug_assert!(query_id == self_query_id);

                let CommandOrigin::Helper(identity) = &envelope.origin else {
                    panic!("Message origin is incorrect: expected it to be from a helper, got {:?}", &envelope.origin);
                };
                let origin_role = assignment.role(identity);
                let channel_id = ChannelId::new(origin_role, step);

<<<<<<< HEAD
        #[allow(unreachable_patterns)] // there will be more commands in the future
        query_command_stream.map(move |command| match command {
            TransportCommand::Step(StepData { message_chunks, .. }) => message_chunks,
            other_command => panic!(
                "received unexpected command {other_command:?} for query id {}",
                query_id.as_ref()
=======
                (channel_id, payload)
            }
            TransportCommand::Query(_) => panic!(
                "received unexpected command {envelope:?} for query id {}",
                self_query_id.as_ref()
>>>>>>> 46d6b8dc
            ),
        })
    }
}<|MERGE_RESOLUTION|>--- conflicted
+++ resolved
@@ -5,13 +5,8 @@
 use crate::protocol::RecordId;
 use crate::{
     helpers::{
-<<<<<<< HEAD
-        transport::{StepData, SubscriptionType, Transport, TransportCommand},
-        Error, HelperIdentity, Role,
-=======
         transport::{SubscriptionType, Transport, TransportCommand},
         Error, Role,
->>>>>>> 46d6b8dc
     },
     protocol::{QueryId, Step},
     sync::{Arc, Mutex},
@@ -50,21 +45,13 @@
 pub type MessageChunks = (ChannelId, Vec<u8>);
 
 /// Given any implementation of [`Transport`], a `Network` is able to send and receive
-<<<<<<< HEAD
-/// [`MessageChunks`] for a specific query id. The [`Transport`] will receive `Step`s
-=======
 /// [`MessageChunks`] for a specific query id. The [`Transport`] will receive [`StepData`]
->>>>>>> 46d6b8dc
 /// containing the `MessageChunks`
 pub struct Network<T> {
     transport: T,
     query_id: QueryId,
-<<<<<<< HEAD
-    roles_to_helpers: [HelperIdentity; 3],
+    roles: RoleAssignment,
     offset_tracker: Arc<Mutex<HashMap<ChannelId, u32>>>,
-=======
-    roles: RoleAssignment,
->>>>>>> 46d6b8dc
 }
 
 impl<T: Transport> Network<T> {
@@ -72,62 +59,60 @@
         Self {
             transport,
             query_id,
-<<<<<<< HEAD
-            roles_to_helpers,
+            roles,
             offset_tracker: Arc::new(Mutex::new(HashMap::new())),
         }
     }
 
-    /// sends a [`Step`] command containing [`MessageChunks`] on the underlying [`Transport`]
-=======
-            roles,
+    /// Increments the offset for a given [`ChannelId`], or sets it to 0 if there's no current
+    /// entry. Optionally compares new offset with expected. Returns the previous value
+    fn inc_and_ensure_offset(
+        offset_tracker: &mut HashMap<ChannelId, u32>,
+        query_id: QueryId,
+        channel_id: &ChannelId,
+        ensure_next: Option<u32>,
+    ) -> u32 {
+        let last_seen = offset_tracker.entry(channel_id.clone()).or_default();
+        match ensure_next {
+            Some(next_seen) if *last_seen != next_seen => panic!(
+                "out-of-order delivery of data for query:{}, role:{}, step:{}: expected index {}, but found {next_seen}",
+                query_id.as_ref(),
+                channel_id.role.as_ref(),
+                channel_id.step.as_ref(),
+                *last_seen,
+            ),
+            _ => {
+                let prev = *last_seen;
+                *last_seen += 1;
+                prev
+            }
         }
     }
 
-    /// sends a [`StepData`] containing [`MessageChunks`] on the underlying [`Transport`]
->>>>>>> 46d6b8dc
+    /// sends a [`StepData`] command containing [`MessageChunks`] on the underlying [`Transport`]
     /// # Errors
     /// if `message_chunks` fail to be delivered
-    /// # Panics
-    /// if `roles_to_helpers` does not have all 3 roles
     pub async fn send(&self, message_chunks: MessageChunks) -> Result<(), Error> {
-<<<<<<< HEAD
-        let role = message_chunks.0.role;
-        let destination = &self.roles_to_helpers[role];
-        let offset = self.inc_offset(&message_chunks.0);
+        let (channel, payload) = message_chunks;
+        let destination = self.roles.identity(channel.role);
+        let offset = Self::inc_and_ensure_offset(
+            &mut self.offset_tracker.lock().unwrap(),
+            self.query_id,
+            &channel,
+            None,
+        );
         self.transport
             .send(
                 destination,
-                TransportCommand::Step(StepData {
+                TransportCommand::StepData {
                     query_id: self.query_id,
-                    message_chunks,
+                    step: channel.step,
+                    payload,
                     offset,
-                }),
-=======
-        let (channel, payload) = message_chunks;
-        let destination = self.roles.identity(channel.role);
-
-        self.transport
-            .send(
-                destination,
-                TransportCommand::StepData(self.query_id, channel.step, payload),
->>>>>>> 46d6b8dc
+                },
             )
             .await
             .map_err(Error::from)
-    }
-
-    /// Increments the offset for a given [`ChannelId`], or sets it to 0 if there's no current
-    /// entry. Returns the new value
-    fn inc_offset(&self, channel_id: &ChannelId) -> u32 {
-        let mut offset_tracker = self.offset_tracker.lock().unwrap();
-        if let Some(offset) = offset_tracker.get_mut(channel_id) {
-            *offset += 1;
-            *offset
-        } else {
-            offset_tracker.insert(channel_id.clone(), 0);
-            0
-        }
     }
 
     /// returns a [`Stream`] of [`MessageChunks`]s from the underlying [`Transport`]
@@ -140,9 +125,10 @@
             .subscribe(SubscriptionType::Query(self_query_id))
             .await;
         let assignment = self.roles.clone(); // need to move it inside the closure
+        let mut offset_tracker = HashMap::new();
 
         query_command_stream.map(move |envelope| match envelope.payload {
-            TransportCommand::StepData(query_id, step, payload) => {
+            TransportCommand::StepData { query_id, step, payload, offset } => {
                 debug_assert!(query_id == self_query_id);
 
                 let CommandOrigin::Helper(identity) = &envelope.origin else {
@@ -151,20 +137,13 @@
                 let origin_role = assignment.role(identity);
                 let channel_id = ChannelId::new(origin_role, step);
 
-<<<<<<< HEAD
-        #[allow(unreachable_patterns)] // there will be more commands in the future
-        query_command_stream.map(move |command| match command {
-            TransportCommand::Step(StepData { message_chunks, .. }) => message_chunks,
-            other_command => panic!(
-                "received unexpected command {other_command:?} for query id {}",
-                query_id.as_ref()
-=======
+                Self::inc_and_ensure_offset(&mut offset_tracker, self_query_id, &channel_id, Some(offset));
+
                 (channel_id, payload)
             }
             TransportCommand::Query(_) => panic!(
                 "received unexpected command {envelope:?} for query id {}",
                 self_query_id.as_ref()
->>>>>>> 46d6b8dc
             ),
         })
     }
