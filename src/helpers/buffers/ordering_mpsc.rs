#![allow(dead_code)]
use crate::bits::Serializable;
use crate::helpers::{messaging::Message, Error};
use bitvec::{bitvec, vec::BitVec};
use futures::FutureExt;
use generic_array::GenericArray;
use std::{
    num::NonZeroUsize,
    sync::{
        atomic::{
            AtomicUsize,
            Ordering::{AcqRel, Acquire},
        },
        Arc,
    },
};
use tokio::sync::{
    mpsc::{self, Receiver, Sender},
    Notify,
};
use typenum::Unsigned;

pub struct OrderingMpscReceiver<M: Message> {
    rx: Receiver<(usize, M)>,
    buf: Vec<u8>,
    added: BitVec,
    capacity: NonZeroUsize,
    end: Arc<OrderingMpscEnd>,
    #[cfg(debug_assertions)]
    name: String,
}

#[derive(Clone)]
pub struct OrderingMpscSender<M: Message> {
    tx: Sender<(usize, M)>,
    end: Arc<OrderingMpscEnd>,
}

struct OrderingMpscEnd {
    end: AtomicUsize,
    notify: Notify,
}

/// A multi-producer, single-consumer channel that performs buffered reordering
/// of inputs, with back pressure if the insertion is beyond the end of its buffer.
/// This requires that each item be serializable and fixed size.
#[cfg_attr(not(debug_assertions), allow(unused_variables))] // For name.
pub fn ordering_mpsc<M: Message, S: AsRef<str>>(
    name: S,
    capacity: NonZeroUsize,
) -> (OrderingMpscSender<M>, OrderingMpscReceiver<M>) {
    let (tx, rx) = mpsc::channel((capacity.get() / 4).clamp(4, 256)); // TODO configure, tune
    let end = Arc::new(OrderingMpscEnd::new(capacity));
    (
        OrderingMpscSender {
            tx,
            end: Arc::clone(&end),
        },
        OrderingMpscReceiver {
            rx,
            buf: vec![0_u8; capacity.get() * <M as Serializable>::Size::USIZE],
            added: bitvec![0; capacity.get()],
            capacity,
            end,
            #[cfg(debug_assertions)]
            name: name.as_ref().to_string(),
        },
    )
}

impl<M: Message> OrderingMpscReceiver<M> {
    /// Inserts a new element to the specified position.
    ///
    /// When inserting, `index` needs to be in range.  Values that are in range are within `capacity`
    /// (as provided to [`new`]) of the last value that was taken with [`take`].
    ///
    /// ## Panics
    /// Panics if `index` is out of bounds or if something was previously inserted at `index`.
    /// Panics only occur in debug builds; otherwise, a bad index will overwrite that location;
    /// expect bad things to happen in that case.
    /// In all builds, this panics if `msg` fails to serialize properly, which shouldn't happen.
    ///
    /// [`new`]: Self::new
    /// [`take`]: Self::take
    fn insert(&mut self, index: usize, msg: M) {
        #[cfg(debug_assertions)]
        {
            let end = self.end.get();
            assert!(
                ((end - self.capacity.get())..end).contains(&index),
                "Out of range at index {index} on channel \"{}\" (allowed={:?})",
                self.name,
                (end - self.capacity.get())..end,
            );
        }
        // Translate from an absolute index into a relative one.
        let i = index % self.capacity.get();
        let start = i * M::Size::USIZE;
        let offset = start..start + M::Size::USIZE;

        #[cfg_attr(not(debug_assertions), allow(unused_variables))]
        let overwritten = self.added.replace(i, true);
        #[cfg(debug_assertions)]
        assert!(
            !overwritten,
            "Duplicate send for index {index} on channel \"{}\"",
            self.name,
        );
        msg.serialize(GenericArray::from_mut_slice(&mut self.buf[offset]));
    }

    /// Takes a block of elements from the beginning of the vector, or `None` if
    /// fewer than `min_count` elements have been inserted at the start of the buffer.
    fn take(&mut self, min_count: usize) -> Option<Vec<u8>> {
        // Find the relative index we're starting at.
        let i = self.end.get() % self.capacity.get();

        // Find how many elements we can return, at the tail
        let tail = self.added[i..].leading_ones();
        // ... and if we need to wrap to the start of the buffer.
        let wrap = if tail + i == self.capacity.get() {
            self.added[..i].leading_ones()
        } else {
            0
        };

        if tail + wrap < min_count {
            return None;
        }

        // Move `self.end` marker, clear the values in `self.added`, and
        // return a copy of that part of `self.data` that matters.
        self.end.incr(tail + wrap);
        self.added[i..(i + tail)].fill(false);
        if wrap > 0 {
            self.added[..wrap].fill(false);
            let mut buf = Vec::with_capacity((tail + wrap) * M::Size::USIZE);
            buf.extend_from_slice(&self.buf[(i * M::Size::USIZE)..]);
            buf.extend_from_slice(&self.buf[..(wrap * M::Size::USIZE)]);
            Some(buf)
        } else {
            Some(self.buf[(i * M::Size::USIZE)..((i + tail) * M::Size::USIZE)].to_owned())
        }
    }

    /// Take the next set of values.  This will not resolve until `min_count` values are available.
    pub async fn next(&mut self, min_count: usize) -> Option<Vec<u8>> {
        // Read all values that are available before trying to return anything.
        while let Some(read) = self.rx.recv().now_or_never() {
            if let Some((index, msg)) = read {
                self.insert(index, msg);
            } else {
                return None;
            }
        }
        loop {
            let output = self.take(min_count);
            if output.is_some() {
                return output;
            }
            if let Some((index, msg)) = self.rx.recv().await {
                self.insert(index, msg);
            } else {
                return None;
            }
        }
    }

    /// Return any gap ahead of the first missing value.
    #[cfg(any(test, debug_assertions))]
    pub fn missing(&self) -> std::ops::Range<usize> {
        let end = self.end.get();
        let start = end - self.capacity.get();
        let i = end % self.capacity.get();
        let mut absent = self.added[i..].leading_zeros();
        if i + absent == self.capacity.get() {
            absent += self.added[..i].leading_zeros();
        }
        if absent == self.capacity.get() {
            start..start
        } else {
            start..(start + absent)
        }
    }
}

impl<M: Message> OrderingMpscSender<M> {
    pub async fn send(&self, index: usize, msg: M) -> Result<(), Error> {
        self.end.block(index).await;
        self.tx.send((index, msg)).await?;
        Ok(())
    }
}

impl OrderingMpscEnd {
    /// Create a new instance, starting at `end`.
    fn new(end: NonZeroUsize) -> Self {
        Self {
            end: AtomicUsize::new(end.get()),
            notify: Notify::new(),
        }
    }
    /// Move the marker forwards.
    fn incr(&self, amount: usize) {
        self.end.fetch_add(amount, AcqRel);
        self.notify.notify_waiters();
    }

    /// Peek at the active value.
    fn get(&self) -> usize {
        self.end.load(Acquire)
    }

    /// Block asynchronously until the end reaches `until`.
    async fn block(&self, until: usize) {
        while until >= self.get() {
            self.notify.notified().await;
        }
    }
}

#[cfg(test)]
mod fixture {
    use crate::{
        bits::Serializable,
        ff::Fp32BitPrime,
        helpers::buffers::ordering_mpsc::{
            ordering_mpsc, OrderingMpscReceiver, OrderingMpscSender,
        },
        rand::thread_rng,
    };
    use async_trait::async_trait;
    use futures::future::join_all;
    use std::num::NonZeroUsize;
    use tokio::sync::mpsc::{channel, Receiver};
    use typenum::Unsigned;

<<<<<<< HEAD
    pub const FP32BIT_SIZE: usize = Fp32BitPrime::SIZE_IN_BYTES;
=======
    pub const FP32BIT_SIZE: usize = <Fp32BitPrime as Serializable>::Size::USIZE;
>>>>>>> 91831dc7

    #[async_trait]
    pub trait TestSender {
        async fn send_test(&self, i: usize);
    }

    #[async_trait]
    impl TestSender for OrderingMpscSender<Fp32BitPrime> {
        async fn send_test(&self, i: usize) {
            self.send(i, Fp32BitPrime::from(u128::try_from(i).unwrap()))
                .await
                .unwrap();
        }
    }

    /// Shuffle `count` indices.
    pub fn shuffle_indices(count: usize) -> Vec<usize> {
        use rand::seq::SliceRandom;
        let mut indices = (0..count).collect::<Vec<_>>();
        indices.shuffle(&mut thread_rng());
        indices
    }

    /// For the provided receiver, read from it and report out when
    /// the number of bytes produced hits a multiple of `report_multiple`.
    ///
    /// Unlike other tests, which only send in a few values, a separate
    /// spawned task is necessary here so that the mpsc buffer
    /// internal to the `ordering_mpsc` channel doesn't fill up.
    fn read_and_report(
        mut rx: OrderingMpscReceiver<Fp32BitPrime>,
        report_multiple: usize,
    ) -> Receiver<usize> {
        #[cfg(feature = "shuttle")]
        use shuttle::future::spawn;
        #[cfg(not(feature = "shuttle"))]
        use tokio::spawn;

        let (tx, report) = channel::<usize>(1);
        spawn(async move {
            let mut bytes = 0;
            while let Some(buf) = rx.next(1).await {
                bytes += buf.len();
                if bytes % report_multiple == 0 {
                    tx.send(bytes).await.unwrap();
                }
            }
        });
        report
    }

    /// A test that validates that reading and writing `cap` items works,
    /// if the items are sent in the specified order.
    pub async fn shuffled_send_recv(indices: &[usize], excess: usize) {
        let cap = indices.len();
        let (tx, rx) = ordering_mpsc("test", NonZeroUsize::new(cap + excess).unwrap());
        assert!(rx.missing().is_empty());

        let output_size = cap * FP32BIT_SIZE;
        let mut recvd = read_and_report(rx, output_size);
        for j in 0..2 {
            join_all(indices.iter().map(|&i| tx.send_test(j * cap + i))).await;
            assert_eq!(recvd.recv().await.unwrap(), output_size * (j + 1));
        }
    }
}

#[cfg(all(test, not(feature = "shuttle")))]
mod unit {
    use crate::{
        bits::Serializable,
        ff::Fp31,
        helpers::buffers::ordering_mpsc::{
            fixture::{TestSender, FP32BIT_SIZE},
            ordering_mpsc,
        },
    };
    use futures::{future::join, FutureExt};
    use generic_array::GenericArray;
    use std::{mem, num::NonZeroUsize};

    /// Test that a single value can be sent and received successfully.
    #[tokio::test]
    async fn in_and_out() {
        let input = Fp31::from(7_u128);
        let (tx, mut rx) = ordering_mpsc("test", NonZeroUsize::new(3).unwrap());
        let tx_a = tx.clone();
        let send = async move {
            tx_a.send(0, input).await.unwrap();
        };
        let (_, output) = join(send, rx.next(1)).await;
        assert_eq!(
            input,
            Fp31::deserialize(GenericArray::clone_from_slice(output.as_ref().unwrap()))
        );
    }

    /// If the sender is dropped, then the receiver will report that it is done.
    #[tokio::test]
    async fn drop_tx() {
        let (tx, mut rx) = ordering_mpsc::<Fp31, _>("test", NonZeroUsize::new(3).unwrap());
        mem::drop(tx);
        assert!(rx.next(1).now_or_never().unwrap().is_none());
    }

    /// ... even if there are things in the pipe ahead of the close.
    #[tokio::test]
    async fn drop_flush() {
        let (tx, mut rx) = ordering_mpsc("test", NonZeroUsize::new(3).unwrap());
        tx.send_test(2).await;
        mem::drop(tx);
        assert!(rx.next(1).now_or_never().unwrap().is_none());
    }

    #[tokio::test]
    async fn gap() {
        let (tx, mut rx) = ordering_mpsc("test", NonZeroUsize::new(3).unwrap());
        tx.send_test(1).await;

        assert!(rx.missing().is_empty());
        assert!(rx.next(1).now_or_never().is_none());
        assert_eq!(rx.missing(), 0..1);
        assert!(rx.next(1).now_or_never().is_none());
    }

    #[tokio::test]
    #[should_panic(expected = "Duplicate send for index 1 on channel \"test\"")]
    async fn duplicate() {
        let (tx, mut rx) = ordering_mpsc("test", NonZeroUsize::new(3).unwrap());
        tx.send_test(1).await;
        tx.send_test(1).await;
        mem::drop(rx.next(1).await);
    }

    #[tokio::test]
    #[should_panic(expected = "Out of range at index 0 on channel \"test\" (allowed=1..4)")]
    async fn insert_taken() {
        let (tx, mut rx) = ordering_mpsc("test", NonZeroUsize::new(3).unwrap());
        tx.send_test(0).await;
        assert!(rx.next(1).await.is_some());
        tx.send_test(0).await;
        mem::drop(rx.next(1).await);
    }

    /// When the index is too far into the future, sending does not resolve.
    #[tokio::test]
    async fn send_blocked() {
        let (tx, mut rx) = ordering_mpsc("test", NonZeroUsize::new(3).unwrap());
        let send3 = tx.send_test(3);
        assert!(send3.now_or_never().is_none());
        assert!(rx.missing().is_empty());

        // Poking at the receiver receiving doesn't allow the send to complete.
        let recv = rx.next(1);
        assert!(recv.now_or_never().is_none());
        let send3 = tx.send_test(3);
        assert!(send3.now_or_never().is_none());

        // Filling in the gap doesn't either.
        for i in 0..3 {
            tx.send_test(i).await;
        }
        let send3 = tx.send_test(3);
        assert!(send3.now_or_never().is_none());

        // You have to fill the gap AND receive.
        let buf = rx.next(1).now_or_never().unwrap().unwrap();
        assert_eq!(buf.len(), 3 * FP32BIT_SIZE);
        let send3 = tx.send_test(3);
        assert!(send3.now_or_never().is_some());
    }
}

#[cfg(all(test, feature = "shuttle"))]
mod concurrency {
    use crate::helpers::buffers::ordering_mpsc::fixture::{shuffle_indices, shuffled_send_recv};
    use shuttle::{check_random, future::block_on};

    #[test]
    fn shuffle() {
        check_random(
            || {
                block_on(async {
                    shuffled_send_recv(&shuffle_indices(100), 0).await;
                });
            },
            1000,
        );
    }
}

#[cfg(all(test, not(feature = "shuttle")))]
mod proptests {
    use crate::helpers::buffers::ordering_mpsc::fixture::{shuffle_indices, shuffled_send_recv};

    proptest::prop_compose! {
        fn shuffled()(cap in 2..1000_usize) -> Vec<usize> {
            shuffle_indices(cap)
        }
    }

    proptest::proptest! {
        #[test]
        fn arbitrary_size_seq(cap in 2..1000_usize) {
            let indices = (0..cap).collect::<Vec<_>>();
            tokio::runtime::Builder::new_multi_thread()
                .enable_all()
                .build()
                .unwrap()
                .block_on(async move { shuffled_send_recv(&indices, 0).await });
        }

        #[test]
        fn arbitrary_size_shuffle(indices in shuffled(), excess in 0..10_usize) {
            tokio::runtime::Builder::new_multi_thread()
                .enable_all()
                .build()
                .unwrap()
                .block_on(async { shuffled_send_recv(&indices, excess).await });
        }
    }
}<|MERGE_RESOLUTION|>--- conflicted
+++ resolved
@@ -235,11 +235,7 @@
     use tokio::sync::mpsc::{channel, Receiver};
     use typenum::Unsigned;
 
-<<<<<<< HEAD
-    pub const FP32BIT_SIZE: usize = Fp32BitPrime::SIZE_IN_BYTES;
-=======
     pub const FP32BIT_SIZE: usize = <Fp32BitPrime as Serializable>::Size::USIZE;
->>>>>>> 91831dc7
 
     #[async_trait]
     pub trait TestSender {
