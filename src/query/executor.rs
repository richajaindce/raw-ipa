--- conflicted
+++ resolved
@@ -102,13 +102,8 @@
             move |prss, gateway, config, input| {
                 let ctx = SemiHonestContext::new(prss, gateway);
                 Box::pin(
-<<<<<<< HEAD
-                    IpaQuery::<crate::ff::Fp31, _, _>::new(ipa_config)
-                        .execute(ctx, config.size, input)
-=======
                     IpaQuery::<crate::ff::Fp31, _, _>::new(ipa_config, key_registry)
-                        .execute(ctx, input)
->>>>>>> ff0454cb
+                        .execute(ctx, config.size, input)
                         .then(|res| ready(res.map(|out| Box::new(out) as Box<dyn Result>))),
                 )
             },
@@ -120,13 +115,8 @@
             move |prss, gateway, config, input| {
                 let ctx = SemiHonestContext::new(prss, gateway);
                 Box::pin(
-<<<<<<< HEAD
-                    IpaQuery::<Fp32BitPrime, _, _>::new(ipa_config)
-                        .execute(ctx, config.size, input)
-=======
                     IpaQuery::<Fp32BitPrime, _, _>::new(ipa_config, key_registry)
-                        .execute(ctx, input)
->>>>>>> ff0454cb
+                        .execute(ctx, config.size, input)
                         .then(|res| ready(res.map(|out| Box::new(out) as Box<dyn Result>))),
                 )
             },
@@ -139,13 +129,8 @@
             move |prss, gateway, config, input| {
                 let ctx = MaliciousContext::new(prss, gateway);
                 Box::pin(
-<<<<<<< HEAD
-                    IpaQuery::<crate::ff::Fp31, _, _>::new(ipa_config)
-                        .execute(ctx, config.size, input)
-=======
                     IpaQuery::<crate::ff::Fp31, _, _>::new(ipa_config, key_registry)
-                        .execute(ctx, input)
->>>>>>> ff0454cb
+                        .execute(ctx, config.size, input)
                         .then(|res| ready(res.map(|out| Box::new(out) as Box<dyn Result>))),
                 )
             },
@@ -157,13 +142,8 @@
             move |prss, gateway, config, input| {
                 let ctx = MaliciousContext::new(prss, gateway);
                 Box::pin(
-<<<<<<< HEAD
-                    IpaQuery::<Fp32BitPrime, _, _>::new(ipa_config)
-                        .execute(ctx, config.size, input)
-=======
                     IpaQuery::<Fp32BitPrime, _, _>::new(ipa_config, key_registry)
-                        .execute(ctx, input)
->>>>>>> ff0454cb
+                        .execute(ctx, config.size, input)
                         .then(|res| ready(res.map(|out| Box::new(out) as Box<dyn Result>))),
                 )
             },
@@ -181,12 +161,8 @@
     F: for<'a> FnOnce(
             &'a PrssEndpoint,
             &'a Gateway,
-<<<<<<< HEAD
             &'a QueryConfig,
-            ByteArrStream,
-=======
             BodyStream,
->>>>>>> ff0454cb
         ) -> Pin<Box<dyn Future<Output = QueryResult> + Send + 'a>>
         + Send
         + 'static,
@@ -198,11 +174,7 @@
         let step = Gate::default().narrow(&config.query_type);
         let prss = negotiate_prss(&gateway, &step, &mut rng).await.unwrap();
 
-<<<<<<< HEAD
-        query_impl(&prss, &gateway, &config, input).await
-=======
-        query_impl(&prss, &gateway, input_stream).await
->>>>>>> ff0454cb
+        query_impl(&prss, &gateway, &config, input_stream).await
     })
 }
 
