--- conflicted
+++ resolved
@@ -161,15 +161,7 @@
     }
 }
 
-<<<<<<< HEAD
-impl Reconstruct<()> for [(); 3] {
-    fn reconstruct(&self) {}
-}
-
-impl<F, S> Reconstruct<F> for [crate::protocol::boolean::RandomBitsShare<F, S>; 3]
-=======
 impl<T, const N: usize> Reconstruct<[T; N]> for [[Replicated<T>; N]; 3]
->>>>>>> 498e4ecd
 where
     T: SharedValue,
 {
