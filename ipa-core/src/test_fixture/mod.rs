--- conflicted
+++ resolved
@@ -8,12 +8,13 @@
 #[cfg(feature = "in-memory-infra")]
 mod app;
 
-#[cfg(all(feature = "in-memory-infra", descriptive_gate))]
+#[cfg(feature = "in-memory-infra")]
 pub mod circuit;
 mod event_gen;
 pub mod ipa;
 pub mod logging;
 pub mod metrics;
+pub(crate) mod step;
 
 use std::fmt::Debug;
 
@@ -25,17 +26,11 @@
 use rand::{distributions::Standard, prelude::Distribution, rngs::mock::StepRng};
 use rand_core::{CryptoRng, RngCore};
 pub use sharing::{get_bits, into_bits, Reconstruct, ReconstructArr};
-#[cfg(all(feature = "in-memory-infra", descriptive_gate))]
-pub use world::Runner;
 #[cfg(feature = "in-memory-infra")]
-<<<<<<< HEAD
-pub use world::{TestWorld, TestWorldConfig};
-=======
 pub use world::{
     Distribute, Random as RandomInputDistribution, RoundRobin as RoundRobinInputDistribution,
-    Runner, TestExecutionStep, TestWorld, TestWorldConfig, WithShards,
+    Runner, TestWorld, TestWorldConfig, WithShards,
 };
->>>>>>> a7971627
 
 use crate::{
     ff::{Field, U128Conversions},
