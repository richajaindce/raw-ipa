//! Bitwise subtraction and comparison protocols
//!
//! Implementations in this module require that if the bit-width of the second (y) operand exceeds
//! the bit-width of the first (x) operand, then the excess bits of y must be zero. This condition
//! is abbreviated below as `length(x) >= log2(y)`.

use std::{borrow::Borrow, iter::repeat};

<<<<<<< HEAD
=======
#[cfg(all(test, unit_test))]
use ipa_macros::Step;

>>>>>>> a7971627
use crate::{
    error::Error,
    ff::{ArrayAccessRef, ArrayBuild, ArrayBuilder, CustomArray, Expand, Field},
    protocol::{
<<<<<<< HEAD
        basics::{SecureMul, ShareKnownValue},
        boolean::step::BitOpStep,
=======
        basics::{BooleanProtocols, SecureMul, ShareKnownValue},
>>>>>>> a7971627
        context::Context,
        ipa_prf::boolean_ops::step::SaturatedSubtractionStep as Step,
        RecordId,
    },
<<<<<<< HEAD
    secret_sharing::{
        replicated::semi_honest::AdditiveShare, FieldSimd, FieldVectorizable, SharedValue,
    },
=======
    secret_sharing::{replicated::semi_honest::AdditiveShare, FieldSimd},
};
#[cfg(all(test, unit_test))]
use crate::{
    ff::{boolean::Boolean, CustomArray},
    protocol::{
        basics::{select, BooleanArrayMul},
        context::SemiHonestContext,
    },
    secret_sharing::SharedValue,
>>>>>>> a7971627
};

/// Comparison operation
///
/// Outputs x>=y for length(x) >= log2(y).
/// # Errors
/// Propagates errors from multiply
#[allow(dead_code)]
pub async fn compare_geq<C, F, XS, YS>(
    ctx: C,
    record_id: RecordId,
    x: &XS,
    y: &YS,
) -> Result<AdditiveShare<F>, Error>
where
    C: Context,
    F: Field,
    XS: ArrayAccessRef<Element = AdditiveShare<F>> + ArrayBuild<Input = AdditiveShare<F>>,
    YS: ArrayAccessRef<Element = AdditiveShare<F>>,
    AdditiveShare<F>: BooleanProtocols<C, F>,
{
    // we need to initialize carry to 1 for x>=y,
    let mut carry = AdditiveShare::<F>::share_known_value(&ctx, F::ONE);
    // We don't care about the subtraction, we just want the carry
    subtraction_circuit(ctx, record_id, x, y, &mut carry).await?;
    Ok(carry)
}

/// Comparison operation

/// Outputs x>y for length(x) >= log2(y).
/// # Errors
/// propagates errors from multiply
pub async fn compare_gt<C, F, XS, YS, const N: usize>(
    ctx: C,
    record_id: RecordId,
    x: &XS,
    y: &YS,
) -> Result<AdditiveShare<F, N>, Error>
where
    C: Context,
    F: Field + FieldSimd<N>,
    XS: ArrayAccessRef<Element = AdditiveShare<F, N>> + ArrayBuild<Input = AdditiveShare<F, N>>,
    YS: ArrayAccessRef<Element = AdditiveShare<F, N>>,
    AdditiveShare<F, N>: BooleanProtocols<C, F, N>,
{
    // we need to initialize carry to 0 for x>y
    let mut carry = AdditiveShare::<F, N>::ZERO;
    subtraction_circuit(ctx, record_id, x, y, &mut carry).await?;
    Ok(carry)
}

/// non-saturated unsigned integer subtraction
/// subtracts y from x, Output has same length as x (carries and indices of y too large for x are ignored).
/// When y>x, it computes `(x+"XS::MaxValue"+1)-y`, considering only the least-significant
/// length(x) bits of y.
/// # Errors
/// propagates errors from multiply
pub async fn integer_sub<C, F, XS, YS>(
    ctx: C,
    record_id: RecordId,
    x: &XS,
    y: &YS,
) -> Result<XS, Error>
where
    C: Context,
    F: Field,
    XS: ArrayAccessRef<Element = AdditiveShare<F>> + ArrayBuild<Input = AdditiveShare<F>>,
    YS: ArrayAccessRef<Element = AdditiveShare<F>>,
    AdditiveShare<F>: BooleanProtocols<C, F>,
{
    // we need to initialize carry to 1 for a subtraction
    let mut carry = AdditiveShare::<F>::share_known_value(&ctx, F::ONE);
    subtraction_circuit(ctx, record_id, x, y, &mut carry).await
}

/// saturated unsigned integer subtraction
/// subtracts y from x, Output has same length as x (we dont seem to need support for different length).
/// when y>x, it outputs 0. Only correct when length(x) >= log2(y).
/// # Errors
/// propagates errors from multiply
<<<<<<< HEAD
#[allow(dead_code)]
pub async fn integer_sat_sub<F, C, S, const N: usize>(
    ctx: C,
=======
#[cfg(all(test, unit_test))]
pub async fn integer_sat_sub<S>(
    ctx: SemiHonestContext<'_>,
>>>>>>> a7971627
    record_id: RecordId,
    x: &AdditiveShare<S>,
    y: &AdditiveShare<S>,
) -> Result<AdditiveShare<S>, Error>
where
    S: SharedValue + CustomArray<Element = Boolean>,
    AdditiveShare<S>: BooleanArrayMul,
{
    #[derive(Step)]
    enum Step {
        Subtract,
        Select,
    }

    let mut carry = !AdditiveShare::<Boolean>::ZERO;
    let result =
        subtraction_circuit(ctx.narrow(&Step::Subtract), record_id, x, y, &mut carry).await?;

    // carry computes carry=(x>=y)
    // if carry==0 then {zero} else {result}
    select(
        ctx.narrow(&Step::Select),
        record_id,
        &carry,
        &result,
        &AdditiveShare::<S>::ZERO,
    )
    .await
}

/// subtraction using bit subtractor
/// subtracts y from x, Output has same length as x (carries and indices of y too large for x are ignored,
/// so only correct when length(x) >= log2(y)).
/// Implements `https://encrypto.de/papers/KSS09.pdf` from Section 3.1/3.2
///
/// # Errors
/// propagates errors from multiply
async fn subtraction_circuit<C, F, XS, YS, const N: usize>(
    ctx: C,
    record_id: RecordId,
    x: &XS,
    y: &YS,
    carry: &mut AdditiveShare<F, N>,
) -> Result<XS, Error>
where
    C: Context,
    F: Field + FieldSimd<N>,
    XS: ArrayAccessRef<Element = AdditiveShare<F, N>> + ArrayBuild<Input = AdditiveShare<F, N>>,
    YS: ArrayAccessRef<Element = AdditiveShare<F, N>>,
    AdditiveShare<F, N>: BooleanProtocols<C, F, N>,
{
    let x = x.iter();
    let y = y.iter();

    let mut result = XS::builder().with_capacity(x.len());

    for (i, (xb, yb)) in x
        .zip(y.chain(repeat(YS::make_ref(&AdditiveShare::<F, N>::ZERO))))
        .enumerate()
    {
        result.push(
            bit_subtractor(
                ctx.narrow(&BitOpStep::from(i)),
                record_id,
                xb.borrow(),
                yb.borrow(),
                carry,
            )
            .await?,
        );
    }

    Ok(result.build())
}

/// This improved one-bit subtractor that only requires a single multiplication was taken from:
/// "Improved Garbled Circuit Building Blocks and Applications to Auctions and Computing Minima"
/// `https://encrypto.de/papers/KSS09.pdf`
/// Section 3.1 Integer Addition, Subtraction and Multiplication
///
/// For each bit, the `difference_bit` denoted with `result` can be efficiently computed as:
/// `d_i = x_i ⊕ !y_i ⊕ c_i` i.e. `result = x + !(c + y)`
///
/// The `carry_out` bit can be efficiently computed with just a single multiplication as:
/// `c_(i+1) = c_i ⊕ ((x_i ⊕ c_i) ∧ !(y_i ⊕ c_i))`
/// i.e. update `carry` to `carry = ( x + carry)(!(y + carry)) + carry`
///
/// # Errors
/// propagates errors from multiply
async fn bit_subtractor<C, F, const N: usize>(
    ctx: C,
    record_id: RecordId,
    x: &AdditiveShare<F, N>,
    y: &AdditiveShare<F, N>,
    carry: &mut AdditiveShare<F, N>,
) -> Result<AdditiveShare<F, N>, Error>
where
    C: Context,
    F: Field + FieldSimd<N>,
    AdditiveShare<F, N>: BooleanProtocols<C, F, N>,
{
    let output = x + !(y + &*carry);

    *carry = &*carry
        + (x + &*carry)
            .multiply(&(!(y + &*carry)), ctx, record_id)
            .await?;

    Ok(output)
}

#[cfg(all(test, unit_test))]
#[cfg_attr(coverage, allow(unused_imports))]
mod test {
    use std::{
        array,
        iter::{repeat, repeat_with, zip},
    };

    use futures::stream::iter as stream_iter;
    use futures_util::TryStreamExt;
    use rand::Rng;

    use crate::{
        ff::{
            boolean::Boolean,
            boolean_array::{BA3, BA32, BA5, BA64},
            Expand, Field, U128Conversions,
        },
        protocol,
        protocol::{
            context::Context,
            ipa_prf::boolean_ops::comparison_and_subtraction_sequential::{
                compare_geq, compare_gt, integer_sat_sub, integer_sub,
            },
            RecordId,
        },
        rand::thread_rng,
        secret_sharing::{
            replicated::{semi_honest::AdditiveShare, ReplicatedSecretSharing},
            BitDecomposed, SharedValue,
        },
        seq_join::{seq_join, SeqJoin},
        test_executor::run,
        test_fixture::{Reconstruct, ReconstructArr, Runner, TestWorld},
    };

    /// testing correctness of Not
    /// just because we need it for subtractions
    #[test]
    fn test_not() {
        assert_eq!(<Boolean>::ONE, !(<Boolean>::ZERO));
        assert_eq!(<Boolean>::ZERO, !(<Boolean>::ONE));
        assert_eq!(
            AdditiveShare::new(<Boolean>::ZERO, <Boolean>::ZERO),
            !AdditiveShare::new(<Boolean>::ONE, <Boolean>::ONE)
        );
        assert_eq!(
            AdditiveShare::new(
                <BA64>::expand(&<Boolean>::ZERO),
                <BA64>::expand(&<Boolean>::ZERO)
            ),
            !AdditiveShare::new(
                <BA64>::expand(&<Boolean>::ONE),
                <BA64>::expand(&<Boolean>::ONE)
            )
        );
        assert_eq!(
            !AdditiveShare::new(
                <BA64>::expand(&<Boolean>::ZERO),
                <BA64>::expand(&<Boolean>::ZERO)
            ),
            AdditiveShare::new(
                <BA64>::expand(&<Boolean>::ONE),
                <BA64>::expand(&<Boolean>::ONE)
            )
        );
    }

    /// testing comparisons geq
    #[test]
    fn semi_honest_compare_geq() {
        run(|| async move {
            let world = TestWorld::default();

            let mut rng = thread_rng();

            let records: Vec<BA64> = vec![rng.gen::<BA64>(), rng.gen::<BA64>()];
            let x = records[0].as_u128();
            let y = records[1].as_u128();

            let expected = x >= y;

            let result = world
                .semi_honest(records.clone().into_iter(), |ctx, x_y| async move {
                    compare_geq(
                        ctx.set_total_records(1),
                        protocol::RecordId(0),
                        &x_y[0],
                        &x_y[1],
                    )
                    .await
                    .unwrap()
                })
                .await
                .reconstruct();

            assert_eq!(result, <Boolean>::from(expected));

            let result2 = world
                .semi_honest(records.into_iter(), |ctx, x_y| async move {
                    compare_geq(
                        ctx.set_total_records(1),
                        protocol::RecordId(0),
                        &x_y[0],
                        &x_y[0],
                    )
                    .await
                    .unwrap()
                })
                .await
                .reconstruct();
            assert_eq!(result2, <Boolean>::from(true));
        });
    }

    /// testing comparisons gt
    #[test]
    fn semi_honest_compare_gt() {
        run(|| async move {
            let world = TestWorld::default();

            let mut rng = thread_rng();

            let records: Vec<BA64> = vec![rng.gen::<BA64>(), rng.gen::<BA64>()];
            let x = records[0].as_u128();
            let y = records[1].as_u128();

            let expected = x > y;

            let result = world
                .semi_honest(records.clone().into_iter(), |ctx, x_y| async move {
                    compare_gt::<_, _, AdditiveShare<BA64>, AdditiveShare<BA64>, 1>(
                        ctx.set_total_records(1),
                        protocol::RecordId(0),
                        &x_y[0],
                        &x_y[1],
                    )
                    .await
                    .unwrap()
                })
                .await
                .reconstruct();

            assert_eq!(result, <Boolean>::from(expected));

            // check that x is not greater than itself
            let result2 = world
                .semi_honest(records.into_iter(), |ctx, x_y| async move {
                    compare_gt::<_, _, AdditiveShare<BA64>, AdditiveShare<BA64>, 1>(
                        ctx.set_total_records(1),
                        protocol::RecordId(0),
                        &x_y[0],
                        &x_y[0],
                    )
                    .await
                    .unwrap()
                })
                .await
                .reconstruct();
            assert_eq!(result2, <Boolean>::from(false));
        });
    }

    #[cfg(not(coverage))]
    const BENCH_COUNT: usize = 131_072;

    #[test]
    #[ignore] // benchmark
    #[cfg(not(coverage))]
    fn semi_honest_compare_gt_novec() {
        run(|| async move {
            let world = TestWorld::default();

            let mut rng = thread_rng();

            let x = repeat_with(|| rng.gen())
                .take(BENCH_COUNT)
                .collect::<Vec<BA64>>();
            let x_int = x.iter().map(U128Conversions::as_u128).collect::<Vec<_>>();
            let y: BA64 = rng.gen::<BA64>();
            let y_int = y.as_u128();

            let expected = x_int.iter().map(|x| *x > y_int).collect::<Vec<_>>();

            let result = world
                .semi_honest((x.clone().into_iter(), y), |ctx, (x, y)| async move {
                    #[cfg(not(debug_assertions))]
                    let begin = std::time::Instant::now();
                    let ctx = ctx.set_total_records(x.len());
                    let res: Vec<AdditiveShare<Boolean>> = seq_join(
                        ctx.active_work(),
                        stream_iter(x.into_iter().zip(repeat((ctx, y))).enumerate().map(
                            |(i, (x, (ctx, y)))| async move {
                                compare_gt(ctx, RecordId::from(i), &x, &y).await
                            },
                        )),
                    )
                    .try_collect()
                    .await
                    .unwrap();
                    #[cfg(not(debug_assertions))]
                    tracing::info!("Execution time: {:?}", begin.elapsed());
                    res
                })
                .await
                .reconstruct();

            let results_iter = zip(result, expected);
            assert_eq!(results_iter.len(), BENCH_COUNT);
            for (observed, expected) in results_iter {
                assert_eq!(observed, <Boolean>::from(expected));
            }
        });
    }

    #[test]
    #[ignore] // benchmark
    #[cfg(not(coverage))]
    fn semi_honest_compare_gt_vec() {
        run(|| async move {
            const N: usize = 256;
            const CMP_BITS: usize = 64;

            let world = TestWorld::default();

            let mut rng = thread_rng();

            let x = repeat_with(|| rng.gen())
                .take(BENCH_COUNT)
                .collect::<Vec<BA64>>();
            let x_int: Vec<u64> = x
                .iter()
                .map(|x| x.as_u128().try_into().unwrap())
                .collect::<Vec<_>>();
            let y: BA64 = rng.gen::<BA64>();
            let y_int: u64 = y.as_u128().try_into().unwrap();
            let xa: Vec<BitDecomposed<[Boolean; N]>> = x_int
                .chunks(N)
                .map(|x| {
                    BitDecomposed::decompose(CMP_BITS, move |bit| {
                        array::from_fn(|rec| {
                            if (x[rec] >> bit) & 1 == 1 {
                                Boolean::TRUE
                            } else {
                                Boolean::FALSE
                            }
                        })
                    })
                })
                .collect::<Vec<_>>();
            let ya: BitDecomposed<[Boolean; N]> = BitDecomposed::decompose(CMP_BITS, |i| {
                if (y_int >> i) & 1 == 1 {
                    [Boolean::TRUE; N]
                } else {
                    [Boolean::FALSE; N]
                }
            });

            let expected = x_int.iter().map(|x| *x > y_int).collect::<Vec<_>>();

            let xa_iter = xa.clone().into_iter();
            let result = world
                .semi_honest((xa_iter, ya.clone()), |ctx, (x, y)| async move {
                    #[cfg(not(debug_assertions))]
                    let begin = std::time::Instant::now();
                    let ctx = ctx.set_total_records(x.len());
                    let res: Vec<AdditiveShare<Boolean, N>> = seq_join(
                        ctx.active_work(),
                        stream_iter(x.into_iter().zip(repeat((ctx, y))).enumerate().map(
                            |(i, (x, (ctx, y)))| async move {
                                compare_gt(ctx, RecordId::from(i), &x, &y).await
                            },
                        )),
                    )
                    .try_collect()
                    .await
                    .unwrap();
                    #[cfg(not(debug_assertions))]
                    tracing::info!("Execution time: {:?}", begin.elapsed());
                    res
                })
                .await;

            let [r0, r1, r2] = result;
            let observed = (0..r0.len())
                .flat_map(|i| [r0[i].clone(), r1[i].clone(), r2[i].clone()].reconstruct_arr())
                .collect::<Vec<_>>();

            let results_iter = zip(observed, expected);
            assert_eq!(results_iter.len(), BENCH_COUNT);
            for (observed, expected) in results_iter {
                assert_eq!(observed, <Boolean>::from(expected));
            }
        });
    }

    /// testing correctness of subtraction
    #[test]
    fn semi_honest_sub() {
        run(|| async move {
            let world = TestWorld::default();

            let mut rng = thread_rng();

            let records: Vec<BA64> = vec![rng.gen::<BA64>(), rng.gen::<BA64>()];
            let x = records[0].as_u128();
            let y = records[1].as_u128();
            let z = 1_u128 << 64;

            let expected = ((x + z) - y) % z;

            let result = world
                .semi_honest(records.into_iter(), |ctx, x_y| async move {
                    integer_sub(
                        ctx.set_total_records(1),
                        protocol::RecordId(0),
                        &x_y[0],
                        &x_y[1],
                    )
                    .await
                    .unwrap()
                })
                .await
                .reconstruct()
                .as_u128();
            assert_eq!((x, y, result), (x, y, expected));
        });
    }

    #[test]
    fn semi_honest_sat_sub() {
        run(|| async move {
            let world = TestWorld::default();

            let mut rng = thread_rng();

            let records: Vec<BA64> = vec![rng.gen::<BA64>(), rng.gen::<BA64>()];
            let x = records[0].as_u128();
            let y = records[1].as_u128();

            let expected = if y > x { 0u128 } else { x - y };

            let result = world
                .semi_honest(records.into_iter(), |ctx, x_y| async move {
                    integer_sat_sub::<_>(
                        ctx.set_total_records(1),
                        protocol::RecordId(0),
                        &x_y[0],
                        &x_y[1],
                    )
                    .await
                    .unwrap()
                })
                .await
                .reconstruct()
                .as_u128();
            assert_eq!((x, y, result), (x, y, expected));
        });
    }

    #[test]
    fn test_overflow_behavior() {
        run(|| async move {
            let world = TestWorld::default();

            let x = BA3::truncate_from(0_u128);
            let y = BA5::truncate_from(28_u128);
            let expected = 4_u128;

            let result = world
                .semi_honest((x, y), |ctx, x_y| async move {
                    integer_sub(
                        ctx.set_total_records(1),
                        protocol::RecordId(0),
                        &x_y.0,
                        &x_y.1,
                    )
                    .await
                    .unwrap()
                })
                .await
                .reconstruct()
                .as_u128();
            assert_eq!((x, y, result), (x, y, expected));
        });
    }

    #[test]
    fn semi_honest_sub_differing_lengths() {
        run(|| async move {
            let world = TestWorld::default();

            let mut rng = thread_rng();

            let records = (rng.gen::<BA64>(), rng.gen::<BA32>());
            let x = records.0.as_u128();
            let y = records.1.as_u128();
            let z = 1_u128 << 64;

            let expected = ((x + z) - y) % z;

            let result = world
                .semi_honest(records, |ctx, x_y| async move {
                    integer_sub(
                        ctx.set_total_records(1),
                        protocol::RecordId(0),
                        &x_y.0,
                        &x_y.1,
                    )
                    .await
                    .unwrap()
                })
                .await
                .reconstruct()
                .as_u128();
            assert_eq!((x, y, result), (x, y, expected));
        });
    }
}<|MERGE_RESOLUTION|>--- conflicted
+++ resolved
@@ -6,42 +6,16 @@
 
 use std::{borrow::Borrow, iter::repeat};
 
-<<<<<<< HEAD
-=======
-#[cfg(all(test, unit_test))]
-use ipa_macros::Step;
-
->>>>>>> a7971627
 use crate::{
     error::Error,
-    ff::{ArrayAccessRef, ArrayBuild, ArrayBuilder, CustomArray, Expand, Field},
+    ff::{boolean::Boolean, ArrayAccessRef, ArrayBuild, ArrayBuilder, CustomArray, Field},
     protocol::{
-<<<<<<< HEAD
-        basics::{SecureMul, ShareKnownValue},
+        basics::{select, BooleanArrayMul, BooleanProtocols, SecureMul, ShareKnownValue},
         boolean::step::BitOpStep,
-=======
-        basics::{BooleanProtocols, SecureMul, ShareKnownValue},
->>>>>>> a7971627
-        context::Context,
-        ipa_prf::boolean_ops::step::SaturatedSubtractionStep as Step,
+        context::{Context, SemiHonestContext},
         RecordId,
     },
-<<<<<<< HEAD
-    secret_sharing::{
-        replicated::semi_honest::AdditiveShare, FieldSimd, FieldVectorizable, SharedValue,
-    },
-=======
-    secret_sharing::{replicated::semi_honest::AdditiveShare, FieldSimd},
-};
-#[cfg(all(test, unit_test))]
-use crate::{
-    ff::{boolean::Boolean, CustomArray},
-    protocol::{
-        basics::{select, BooleanArrayMul},
-        context::SemiHonestContext,
-    },
-    secret_sharing::SharedValue,
->>>>>>> a7971627
+    secret_sharing::{replicated::semi_honest::AdditiveShare, FieldSimd, SharedValue},
 };
 
 /// Comparison operation
@@ -123,15 +97,9 @@
 /// when y>x, it outputs 0. Only correct when length(x) >= log2(y).
 /// # Errors
 /// propagates errors from multiply
-<<<<<<< HEAD
 #[allow(dead_code)]
-pub async fn integer_sat_sub<F, C, S, const N: usize>(
-    ctx: C,
-=======
-#[cfg(all(test, unit_test))]
 pub async fn integer_sat_sub<S>(
     ctx: SemiHonestContext<'_>,
->>>>>>> a7971627
     record_id: RecordId,
     x: &AdditiveShare<S>,
     y: &AdditiveShare<S>,
@@ -140,11 +108,7 @@
     S: SharedValue + CustomArray<Element = Boolean>,
     AdditiveShare<S>: BooleanArrayMul,
 {
-    #[derive(Step)]
-    enum Step {
-        Subtract,
-        Select,
-    }
+    use super::step::SaturatedSubtractionStep as Step;
 
     let mut carry = !AdditiveShare::<Boolean>::ZERO;
     let result =
