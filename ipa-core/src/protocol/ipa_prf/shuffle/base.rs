--- conflicted
+++ resolved
@@ -5,13 +5,8 @@
 
 use crate::{
     error::Error,
-<<<<<<< HEAD
-    helpers::{Direction, ReceivingEnd, Role},
+    helpers::{Direction, MpcReceivingEnd, Role},
     protocol::{context::Context, ipa_prf::shuffle::step::OPRFShuffleStep, RecordId},
-=======
-    helpers::{Direction, MpcReceivingEnd, Role},
-    protocol::{context::Context, RecordId},
->>>>>>> a7971627
     secret_sharing::{
         replicated::{semi_honest::AdditiveShare, ReplicatedSecretSharing},
         SharedValue,
