--- conflicted
+++ resolved
@@ -5,20 +5,15 @@
     error::Error,
     ff::boolean::Boolean,
     helpers::repeat_n,
-<<<<<<< HEAD
-    protocol::{basics::SecureMul, boolean::and::bool_and, context::Context, RecordId},
-=======
-    protocol::{
-        basics::SecureMul, boolean::and::bool_and_9_bit, context::Context,
-        ipa_prf::prf_sharding::BinaryTreeDepthStep, RecordId,
-    },
->>>>>>> bf75126e
+    protocol::{basics::SecureMul, boolean::and::bool_and_9_bit, context::Context, RecordId},
     secret_sharing::{replicated::semi_honest::AdditiveShare, BitDecomposed, FieldSimd},
 };
 
+const MAX_BREAKDOWNS: usize = 512; // constrained by the compact step ability to generate dynamic steps
+
 #[derive(Step)]
 pub enum BucketStep {
-    #[dynamic(512)]
+    #[dynamic(512)] // should be equal to MAX_BREAKDOWNS
     Bit(usize),
 }
 
@@ -92,7 +87,6 @@
     Boolean: FieldSimd<N>,
     AdditiveShare<Boolean, N>: SecureMul<C>,
 {
-    const MAX_BREAKDOWNS: usize = 512; // constrained by the compact step ability to generate dynamic steps
     let mut step: usize = 1 << bd_key.len();
 
     if breakdown_count > step {
