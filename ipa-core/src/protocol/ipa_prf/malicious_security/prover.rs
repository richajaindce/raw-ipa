<<<<<<< HEAD
use std::{
    borrow::Borrow,
    iter::zip,
    ops::{Add, Sub},
};

use generic_array::{sequence::GenericSequence, ArrayLength, GenericArray};
use typenum::{Diff, Sum, U1};

use crate::{
    error::Error,
    ff::PrimeField,
=======
use std::{borrow::Borrow, iter::zip};

use crate::{
    ff::{Fp31, Fp61BitPrime, PrimeField},
>>>>>>> 2af7b98e
    helpers::hashing::{compute_hash, hash_to_field},
    protocol::ipa_prf::malicious_security::lagrange::{
        CanonicalLagrangeDenominator, LagrangeTable,
    },
};

<<<<<<< HEAD
pub type UVPolynomial<F, N> = (GenericArray<F, N>, GenericArray<F, N>);
pub type TwoNMinusOne<R> = Diff<Sum<R, R>, U1>;

// todo: deprecate since final proof is no longer needed and only final proof uses this
pub type TwoNPlusOne<R> = Sum<Sum<R, R>, U1>;

/// The purpose of this trait is to define an associated type,
/// i.e. the length of the array `Length`
pub trait ProofArray {
    type Length: ArrayLength;
}

/// This struct contains a single `ZeroKnowledgeProof`
/// The length of the proof is not the generic parameter `R`.
/// The length can be obtained using the trait `ProofArray`
/// where the associated type `Length`
/// represents the length of the proof.
///
/// Parameter `R` represents the recursion factor, which is a parameter
/// used during the proof generation and verification.
#[derive(Debug)]
pub struct ZeroKnowledgeProof<F, R>
where
    Self: ProofArray,
    F: PrimeField,
    <Self as ProofArray>::Length: ArrayLength,
{
    pub g: GenericArray<F, <Self as ProofArray>::Length>,
}

impl<F, R> ProofArray for ZeroKnowledgeProof<F, R>
where
    F: PrimeField,
    R: Add + ArrayLength,
    <R as Add>::Output: Sub<U1>,
    <<R as Add>::Output as Sub<U1>>::Output: ArrayLength,
{
    type Length = TwoNMinusOne<R>;
}

impl<F, R> Default for ZeroKnowledgeProof<F, R>
where
    F: PrimeField,
    Self: ProofArray,
{
    fn default() -> Self {
        ZeroKnowledgeProof {
            g: GenericArray::<F, <Self as ProofArray>::Length>::generate(|_| F::ZERO),
        }
    }
}

impl<F, R> ZeroKnowledgeProof<F, R>
where
    F: PrimeField,
    Self: ProofArray,
{
    // todo: deprecate since only used in tests
    pub fn new<I>(g: I) -> Self
    where
        I: IntoIterator<Item = F>,
    {
        ZeroKnowledgeProof {
            g: g.into_iter().collect(),
        }
    }

    /// Distributed Zero Knowledge Proofs algorithm drawn from
    /// `https://eprint.iacr.org/2023/909.pdf`
    ///
    /// Uses Andy's borrow trick to work with references and owned values :)
    pub fn compute_proof<J, B>(
        uv_iterator: J,
        lagrange_table: &LagrangeTable<F, R, <R as Sub<U1>>::Output>,
    ) -> Self
    where
        J: Iterator<Item = B>,
        R: ArrayLength + Sub<U1>,
        <R as Sub<U1>>::Output: ArrayLength,
        B: Borrow<UVPolynomial<F, R>>,
    {
        let mut proof = Self::default();
        for uv_polynomial in uv_iterator {
            for i in 0..R::USIZE {
                proof.g[i] += uv_polynomial.borrow().0[i] * uv_polynomial.borrow().1[i];
            }
            let p_extrapolated = lagrange_table.eval(&uv_polynomial.borrow().0);
            let q_extrapolated = lagrange_table.eval(&uv_polynomial.borrow().1);

            for (i, (x, y)) in
                zip(p_extrapolated.into_iter(), q_extrapolated.into_iter()).enumerate()
            {
                proof.g[R::USIZE + i] += x * y;
            }
        }
        proof
    }
}

#[derive(Debug)]
pub struct UVStore<F, R>
where
    F: PrimeField,
    R: ArrayLength,
{
    uv: Vec<UVPolynomial<F, R>>,
}

impl<F, R> UVStore<F, R>
where
    F: PrimeField,
    R: ArrayLength,
{
    pub fn len(&self) -> usize {
        self.uv.len() * R::USIZE
    }

    pub fn is_empty(&self) -> bool {
        self.uv.is_empty()
    }

    pub fn iter(&self) -> impl Iterator<Item = &UVPolynomial<F, R>> + Clone {
        self.uv.iter()
    }

    /// This function returns the first tuple.
    pub fn first(&self) -> &UVPolynomial<F, R> {
        &self.uv[0]
    }

    /// This function returns the first tuple as mutable reference.
    pub fn first_mut(&mut self) -> &mut UVPolynomial<F, R> {
        &mut self.uv[0]
    }

    /// This function returns the first `p` polynomial,
    /// i.e. the polynomial on the left of the first tuple.
    pub fn first_p(&self) -> &GenericArray<F, R> {
        &self.first().0
    }

    /// This function returns the first `q` polynomial,
    /// i.e. the polynomial on the right of the first tuple.
    pub fn first_q(&self) -> &GenericArray<F, R> {
        &self.first().1
    }

    /// This function returns the first `p` polynomial,
    /// i.e. the polynomial on the left of the first tuple.
    pub fn first_p_mut(&mut self) -> &mut GenericArray<F, R> {
        &mut self.first_mut().0
    }

    /// This function returns the first `q` polynomial,
    /// i.e. the polynomial on the right of the first tuple.
    pub fn first_q_mut(&mut self) -> &mut GenericArray<F, R> {
        &mut self.first_mut().1
    }

    /// This function allows to set masks to protect sensitive information.
    /// It is used when the last proof of a batch is generated.
    ///
    /// ## Panics
    /// Panics when `self` contains more than one polynomial tuple
    /// or when masks cannot be set safely.
    /// The latter is the case when there are too many points for a polynomial of degree `R minus 1`.
    /// This function likely panics when used with small fields like `Fp31`
    /// Use `FP61BitPrime` instead when using this function in test cases.
    pub fn set_masks(&mut self, p_0: F, q_0: F) -> Result<(), Error> {
        // assert that there are only two polynomials
        if self.uv.len() != 1usize {
            return Err(Error::DZKPMasksLength);
        }
        debug_assert_eq!(self.uv.len(), 1usize);
        // assert that last point of p,q is really `F::Zero`
        // such that we can safely set the 0 points to be the last points
        // p is the polynomial uv_store.first().0
        // and q is the polynomial uv_store.first().1
        // this is likely to fail for small sized fields,
        // so dont use Fp31 (but rather FP61BitPrime) in tests for this function.
        if (self.first_p()[R::USIZE - 1], self.first_q()[R::USIZE - 1]) != (F::ZERO, F::ZERO) {
            return Err(Error::DZKPMasks);
        }
        // shift 0 positions to the back where no actual point is stored
        // (F::ZERO are overwhelmingly likely to be just 0 fillers)
        self.first_p_mut()[R::USIZE - 1] = self.first_p()[0];
        self.first_q_mut()[R::USIZE - 1] = self.first_q()[0];
        // set 0 positions of p, q polynomial to masks
        self.first_p_mut()[0] = p_0;
        self.first_q_mut()[0] = q_0;

        Ok(())
    }

    /// This function generates a set of `UVPolynomial<F,R>` that is used for the next recursion.
    /// Parameter `R` determines the degree of the polynomial which is `R-1`.
    /// It also determines the amount of points that represent each polynomial which is `R`.
    ///
    /// The function uses `Fiat-Shamir` to generate a challenge `r`
    /// by hashing the two input proofs, `proof_left` and `proof_right`
    /// It then evaluates each input polynomial at x coordinate `r`.
    /// The computed points are used to generate the set of `UVPolynomial<F,M>`.
    ///
    /// Uses Andy's borrow trick to work with references and owned values :)
    pub fn gen_challenge_and_recurse<J, B>(
        proof_left: &ZeroKnowledgeProof<F, R>,
        proof_right: &ZeroKnowledgeProof<F, R>,
        mut uv_iterator: J,
    ) -> Self
    where
        F: Default,
        ZeroKnowledgeProof<F, R>: ProofArray,
        J: Iterator<Item = B>,
        B: Borrow<UVPolynomial<F, R>>,
    {
        let lagrange_table_r = Self::retrieve_lagrange_table(proof_left, proof_right);

        let mut output = Vec::<UVPolynomial<F, R>>::new();

        // iter over chunks of size R
        // and interpolate at x coordinate r
        while let Some(polynomial) = uv_iterator.next() {
            let mut u = GenericArray::<F, R>::default();
            let mut v = GenericArray::<F, R>::default();
            u[0] = lagrange_table_r.eval(&polynomial.borrow().0)[0];
            v[0] = lagrange_table_r.eval(&polynomial.borrow().1)[0];
            for i in 1..R::USIZE {
                if let Some(polynomial) = uv_iterator.next() {
                    u[i] = lagrange_table_r.eval(&polynomial.borrow().0)[0];
                    v[i] = lagrange_table_r.eval(&polynomial.borrow().1)[0];
                } else {
                    u[i] = F::ZERO;
                    v[i] = F::ZERO;
                }
            }
            output.push((u, v));
        }

        Self { uv: output }
    }

    /// This function computes a `LagrangeTable` for a `Fiat-Shamir` challenge
    /// which is computed via hashing `proof_left` and `proof_right`
    fn retrieve_lagrange_table(
        proof_left: &ZeroKnowledgeProof<F, R>,
        proof_right: &ZeroKnowledgeProof<F, R>,
    ) -> LagrangeTable<F, R, U1>
    where
        ZeroKnowledgeProof<F, R>: ProofArray,
    {
        let r: F = hash_to_field(
            &compute_hash(proof_left.g.iter()),
            &compute_hash(proof_right.g.iter()),
            R::U128,
        );

        let denominator = CanonicalLagrangeDenominator::<F, R>::new();
        LagrangeTable::<F, R, U1>::new(&denominator, &r)
    }
}

#[cfg(all(test, unit_test))]
mod test {
    use std::{iter::zip, ops::Add};

    use generic_array::{sequence::GenericSequence, ArrayLength, GenericArray};
    use typenum::{Sum, U1, U2, U3, U4, U7};

    use super::UVStore;
    use crate::{
        ff::{Fp31, PrimeField, U128Conversions},
        protocol::ipa_prf::malicious_security::{
            lagrange::{CanonicalLagrangeDenominator, LagrangeTable},
            prover::{TwoNPlusOne, UVPolynomial, ZeroKnowledgeProof},
        },
        secret_sharing::SharedValue,
    };

    impl Default for Fp31 {
        fn default() -> Self {
            Self::ZERO
        }
    }

    // todo: deprecate
    fn compute_final_proof<F, R>(
        uv: &UVPolynomial<F, R>,
        p_0: F,
        q_0: F,
        lagrange_table: &LagrangeTable<F, Sum<R, U1>, R>,
    ) -> GenericArray<F, TwoNPlusOne<R>>
    where
        F: PrimeField,
        R: Add + Add<U1> + ArrayLength,
        <R as Add>::Output: Add<U1>,
        <<R as Add>::Output as Add<U1>>::Output: ArrayLength,
        <R as Add<U1>>::Output: ArrayLength,
    {
        let mut p = GenericArray::<F, Sum<R, U1>>::generate(|_| F::ZERO);
        let mut q = GenericArray::<F, Sum<R, U1>>::generate(|_| F::ZERO);
        let mut proof: GenericArray<F, TwoNPlusOne<R>> = GenericArray::generate(|_| F::ZERO);
        p[0] = p_0;
        q[0] = q_0;
        proof[0] = p_0 * q_0;

        for i in 0..R::USIZE {
            p[i + 1] = uv.0[i];
            q[i + 1] = uv.1[i];
            proof[i + 1] += uv.0[i] * uv.1[i];
        }
        // We need a table of size `λ + 1` since we add a random point at x=0
        let p_extrapolated = lagrange_table.eval(&p);
        let q_extrapolated = lagrange_table.eval(&q);

        for (i, (x, y)) in zip(p_extrapolated.into_iter(), q_extrapolated.into_iter()).enumerate() {
            proof[R::USIZE + 1 + i] += x * y;
        }

        proof
    }

    impl<F, R> PartialEq<(&[u128], &[u128])> for UVStore<F, R>
    where
        F: PrimeField + std::cmp::PartialEq<u128>,
        R: ArrayLength,
    {
        fn eq(&self, other: &(&[u128], &[u128])) -> bool {
            for (i, uv_polynomial) in self.uv.iter().enumerate() {
                for (j, u) in uv_polynomial.0.iter().enumerate() {
                    if !u.eq(&other.0[i * R::USIZE + j]) {
                        return false;
                    }
                }
                for (j, v) in uv_polynomial.1.iter().enumerate() {
                    if !v.eq(&other.1[i * R::USIZE + j]) {
                        return false;
                    }
                }
            }
            true
        }
    }

    #[test]
    fn length_empty_iter() {
        let uv = (
            GenericArray::<Fp31, U2>::from_array([Fp31::ZERO; 2]),
            GenericArray::<Fp31, U2>::from_array([Fp31::ZERO; 2]),
        );

        let store = UVStore { uv: vec![uv; 1] };

        assert!(!store.is_empty());

        assert_eq!(store.len(), 2usize);

        assert_eq!(*(store.iter().next().unwrap()).0, [Fp31::ZERO; 2]);
    }
=======
///
/// Distributed Zero Knowledge Proofs algorithm drawn from
/// `https://eprint.iacr.org/2023/909.pdf`
#[allow(non_upper_case_globals)]
fn compute_proof_generic<F, J, B, const λ: usize, const P: usize, const M: usize>(
    uv_iterator: J,
    lagrange_table: &LagrangeTable<F, λ, M>,
) -> [F; P]
where
    F: PrimeField,
    J: Iterator<Item = B>,
    B: Borrow<([F; λ], [F; λ])>,
{
    let mut proof = [F::ZERO; P];
    for uv_polynomial in uv_iterator {
        for (i, proof_part) in proof.iter_mut().enumerate().take(λ) {
            *proof_part += uv_polynomial.borrow().0[i] * uv_polynomial.borrow().1[i];
        }
        let p_extrapolated = lagrange_table.eval(&uv_polynomial.borrow().0);
        let q_extrapolated = lagrange_table.eval(&uv_polynomial.borrow().1);

        for (i, (x, y)) in zip(p_extrapolated.into_iter(), q_extrapolated.into_iter()).enumerate() {
            proof[λ + i] += x * y;
        }
    }
    proof
}

#[allow(non_upper_case_globals)]
fn gen_challenge_and_recurse_generic<F, J, B, const λ: usize, const P: usize>(
    proof_left: &[F; P],
    proof_right: &[F; P],
    uv_iterator: J,
) -> Vec<([F; λ], [F; λ])>
where
    F: PrimeField,
    J: Iterator<Item = B>,
    B: Borrow<([F; λ], [F; λ])>,
{
    let r: F = hash_to_field(
        &compute_hash(proof_left),
        &compute_hash(proof_right),
        λ.try_into().unwrap(),
    );
    let mut output = Vec::<([F; λ], [F; λ])>::new();
    let denominator = CanonicalLagrangeDenominator::<F, λ>::new();
    let lagrange_table_r = LagrangeTable::<F, λ, 1>::new(&denominator, &r);

    // iter and interpolate at x coordinate r
    let mut index = 0;
    let mut new_u_chunk = [F::ZERO; λ];
    let mut new_v_chunk = [F::ZERO; λ];
    for polynomial in uv_iterator {
        let (u_chunk, v_chunk) = polynomial.borrow();
        let u = lagrange_table_r.eval(u_chunk)[0];
        let v = lagrange_table_r.eval(v_chunk)[0];
        if index >= λ {
            output.push((new_u_chunk, new_v_chunk));
            new_u_chunk = [F::ZERO; λ];
            new_v_chunk = [F::ZERO; λ];
            index = 0;
        }
        new_u_chunk[index] = u;
        new_v_chunk[index] = v;
        index += 1;
    }
    if index != 0 {
        output.push((new_u_chunk, new_v_chunk));
    }

    output
}

pub struct TestProofGenerator {}

impl TestProofGenerator {
    pub fn compute_proof<J, B>(
        uv_iterator: J,
        lagrange_table: &LagrangeTable<Fp31, 4, 3>,
    ) -> [Fp31; 7]
    where
        J: Iterator<Item = B>,
        B: Borrow<([Fp31; 4], [Fp31; 4])>,
    {
        compute_proof_generic::<Fp31, J, B, 4, 7, 3>(uv_iterator, lagrange_table)
    }

    pub fn gen_challenge_and_recurse<J, B>(
        proof_left: [Fp31; 7],
        proof_right: [Fp31; 7],
        uv_iterator: J,
    ) -> Vec<([Fp31; 4], [Fp31; 4])>
    where
        J: Iterator<Item = B>,
        B: Borrow<([Fp31; 4], [Fp31; 4])>,
    {
        gen_challenge_and_recurse_generic::<Fp31, J, B, 4, 7>(
            &proof_left,
            &proof_right,
            uv_iterator,
        )
    }
}

#[allow(dead_code)]
pub struct LegitProofGenerator {}

#[allow(dead_code)]
impl LegitProofGenerator {
    pub fn compute_proof<J, B>(
        uv_iterator: J,
        lagrange_table: &LagrangeTable<Fp61BitPrime, 32, 31>,
    ) -> [Fp61BitPrime; 63]
    where
        J: Iterator<Item = B>,
        B: Borrow<([Fp61BitPrime; 32], [Fp61BitPrime; 32])>,
    {
        compute_proof_generic::<Fp61BitPrime, J, B, 32, 63, 31>(uv_iterator, lagrange_table)
    }

    pub fn gen_challenge_and_recurse<J, B>(
        proof_left: &[Fp61BitPrime; 63],
        proof_right: &[Fp61BitPrime; 63],
        uv_iterator: J,
    ) -> Vec<([Fp61BitPrime; 32], [Fp61BitPrime; 32])>
    where
        J: Iterator<Item = B>,
        B: Borrow<([Fp61BitPrime; 32], [Fp61BitPrime; 32])>,
    {
        gen_challenge_and_recurse_generic::<Fp61BitPrime, J, B, 32, 63>(
            proof_left,
            proof_right,
            uv_iterator,
        )
    }
}

#[cfg(all(test, unit_test))]
mod test {
    use std::iter::zip;

    use crate::{
        ff::{Fp31, PrimeField, U128Conversions},
        protocol::ipa_prf::malicious_security::{
            lagrange::{CanonicalLagrangeDenominator, LagrangeTable},
            prover::TestProofGenerator,
        },
    };
>>>>>>> 2af7b98e

    fn zip_chunks<F: PrimeField, const U: usize>(a: &[u128], b: &[u128]) -> Vec<([F; U], [F; U])> {
        zip(a.chunks(U), b.chunks(U))
            .map(|(u_chunk, v_chunk)| {
                let mut u_out = [F::ZERO; U];
                let mut v_out = [F::ZERO; U];
                for i in 0..U {
                    u_out[i] = F::truncate_from(u_chunk[i]);
                    v_out[i] = F::truncate_from(v_chunk[i]);
                }
                (u_out, v_out)
            })
            .collect::<Vec<_>>()
    }

    #[test]
    fn sample_proof() {
        const U_1: [u128; 32] = [
            0, 30, 0, 16, 0, 1, 0, 15, 0, 0, 0, 16, 0, 30, 0, 16, 29, 1, 1, 15, 0, 0, 1, 15, 2, 30,
            30, 16, 0, 0, 30, 16,
        ];
        const V_1: [u128; 32] = [
            0, 0, 0, 30, 0, 0, 0, 1, 30, 30, 30, 30, 0, 0, 30, 30, 0, 30, 0, 30, 0, 0, 0, 1, 0, 0,
            1, 1, 0, 0, 1, 1,
        ];
        const PROOF_1: [u128; 7] = [0, 30, 29, 30, 5, 28, 13];
        const PROOF_LEFT_1: [u128; 7] = [0, 11, 24, 8, 0, 4, 3];
        const U_2: [u128; 8] = [0, 0, 26, 0, 7, 18, 24, 13];
        const V_2: [u128; 8] = [10, 21, 30, 28, 15, 21, 3, 3];

        const PROOF_2: [u128; 7] = [12, 6, 15, 8, 29, 30, 6];
        const PROOF_LEFT_2: [u128; 7] = [5, 26, 14, 9, 0, 25, 2];
        const U_3: [u128; 4] = [3, 3, 0, 0]; // padded with zeroes
        const V_3: [u128; 4] = [5, 24, 0, 0]; // padded with zeroes

        const PROOF_3: [u128; 7] = [12, 15, 10, 0, 18, 6, 5];
        const P_RANDOM_WEIGHT: u128 = 12;
        const Q_RANDOM_WEIGHT: u128 = 1;

        let denominator = CanonicalLagrangeDenominator::<Fp31, 4>::new();
        let lagrange_table = LagrangeTable::<Fp31, 4, 3>::from(denominator);

        // uv values in input format (iterator of tuples of arrays of length 4)
        let uv_1 = zip_chunks(&U_1, &V_1);

        // convert to field
        let vec_u_1 = U_1
            .into_iter()
            .map(|x| Fp31::try_from(x).unwrap())
            .collect::<Vec<_>>();
        let vec_v_1 = V_1
            .into_iter()
            .map(|x| Fp31::try_from(x).unwrap())
            .collect::<Vec<_>>();
        let vec_u_2 = U_2
            .into_iter()
            .map(|x| Fp31::try_from(x).unwrap())
            .collect::<Vec<_>>();
        let vec_v_2 = V_2
            .into_iter()
            .map(|x| Fp31::try_from(x).unwrap())
            .collect::<Vec<_>>();

        // uv values in input format
        let uv_1 = (0usize..8)
            .map(|i| {
                (
                    *GenericArray::<Fp31, U4>::from_slice(&vec_u_1[4 * i..4 * i + 4]),
                    *GenericArray::<Fp31, U4>::from_slice(&vec_v_1[4 * i..4 * i + 4]),
                )
            })
            .collect::<Vec<_>>();
        let uv_2 = (0usize..2)
            .map(|i| {
                (
                    *GenericArray::<Fp31, U4>::from_slice(&vec_u_2[4 * i..4 * i + 4]),
                    *GenericArray::<Fp31, U4>::from_slice(&vec_v_2[4 * i..4 * i + 4]),
                )
            })
            .collect::<Vec<_>>();

        // first iteration
<<<<<<< HEAD
        let proof_1 = ZeroKnowledgeProof::<Fp31, U4>::compute_proof(uv_1.iter(), &lagrange_table);

=======
        let proof_1 = TestProofGenerator::compute_proof(uv_1.iter(), &lagrange_table);
>>>>>>> 2af7b98e
        assert_eq!(
            proof_1.iter().map(Fp31::as_u128).collect::<Vec<_>>(),
            PROOF_1,
        );

        // ZKP is secret-shared into two pieces
        // proof_left comes from PRSS
        let proof_left_1: [Fp31; 7] = PROOF_LEFT_1.map(Fp31::truncate_from);
        let proof_right_1: [Fp31; 7] = zip(proof_1, proof_left_1)
            .map(|(x, y)| x - y)
            .collect::<Vec<_>>()
            .try_into()
            .unwrap();

        // fiat-shamir
<<<<<<< HEAD
        let pg_2 = UVStore::<Fp31, U4>::gen_challenge_and_recurse(
            &ZeroKnowledgeProof { g: proof_left_1 },
            &ZeroKnowledgeProof { g: proof_right_1 },
            uv_1.iter(),
        );

        assert_eq!(pg_2, (&U_2[..], &V_2[..]));

        // next iteration
        let proof_2 = ZeroKnowledgeProof::<Fp31, U4>::compute_proof(uv_2.iter(), &lagrange_table);
=======
        let uv_2 =
            TestProofGenerator::gen_challenge_and_recurse(proof_left_1, proof_right_1, uv_1.iter());
        assert_eq!(uv_2, zip_chunks(&U_2, &V_2));

        // next iteration
        let proof_2 = TestProofGenerator::compute_proof(uv_2.iter(), &lagrange_table);
>>>>>>> 2af7b98e
        assert_eq!(
            proof_2.iter().map(Fp31::as_u128).collect::<Vec<_>>(),
            PROOF_2,
        );

        // ZKP is secret-shared into two pieces
        // proof_left comes from PRSS
        let proof_left_2: [Fp31; 7] = PROOF_LEFT_2.map(Fp31::truncate_from);
        let proof_right_2 = zip(proof_2, proof_left_2)
            .map(|(x, y)| x - y)
            .collect::<Vec<_>>()
            .try_into()
            .unwrap();

        // fiat-shamir
<<<<<<< HEAD
        let pg_3 = UVStore::<Fp31, U4>::gen_challenge_and_recurse(
            &ZeroKnowledgeProof { g: proof_left_2 },
            &ZeroKnowledgeProof { g: proof_right_2 },
            pg_2.uv.iter(),
        );

        // final proof trim pg_3 from U4 to U2
        let uv = (
            *GenericArray::<Fp31, U2>::from_slice(&pg_3.uv[0].0.as_slice()[0..2]),
            *GenericArray::<Fp31, U2>::from_slice(&pg_3.uv[0].1.as_slice()[0..2]),
        );

        assert_eq!(UVStore { uv: vec![uv; 1] }, (&U_3[..], &V_3[..]));

        // final iteration
        let denominator = CanonicalLagrangeDenominator::<Fp31, U3>::new();
        let lagrange_table = LagrangeTable::<Fp31, U3, U2>::from(denominator);
        let proof_3 = compute_final_proof::<Fp31, U2>(
            &uv,
            Fp31::try_from(P_RANDOM_WEIGHT).unwrap(),
            Fp31::try_from(Q_RANDOM_WEIGHT).unwrap(),
            &lagrange_table,
        );
=======
        let uv_3 =
            TestProofGenerator::gen_challenge_and_recurse(proof_left_2, proof_right_2, uv_2.iter());
        assert_eq!(uv_3, zip_chunks(&U_3[..], &V_3[..]));

        let masked_uv_3 = zip_chunks(
            &[P_RANDOM_WEIGHT, U_3[0], U_3[1], U_3[2]],
            &[Q_RANDOM_WEIGHT, V_3[0], V_3[1], V_3[2]],
        );

        // final iteration
        let proof_3 = TestProofGenerator::compute_proof(masked_uv_3.iter(), &lagrange_table);
>>>>>>> 2af7b98e
        assert_eq!(
            proof_3.iter().map(Fp31::as_u128).collect::<Vec<_>>(),
            PROOF_3,
        );
    }
}<|MERGE_RESOLUTION|>--- conflicted
+++ resolved
@@ -1,388 +1,13 @@
-<<<<<<< HEAD
-use std::{
-    borrow::Borrow,
-    iter::zip,
-    ops::{Add, Sub},
-};
-
-use generic_array::{sequence::GenericSequence, ArrayLength, GenericArray};
-use typenum::{Diff, Sum, U1};
-
-use crate::{
-    error::Error,
-    ff::PrimeField,
-=======
 use std::{borrow::Borrow, iter::zip};
 
 use crate::{
     ff::{Fp31, Fp61BitPrime, PrimeField},
->>>>>>> 2af7b98e
     helpers::hashing::{compute_hash, hash_to_field},
     protocol::ipa_prf::malicious_security::lagrange::{
         CanonicalLagrangeDenominator, LagrangeTable,
     },
 };
 
-<<<<<<< HEAD
-pub type UVPolynomial<F, N> = (GenericArray<F, N>, GenericArray<F, N>);
-pub type TwoNMinusOne<R> = Diff<Sum<R, R>, U1>;
-
-// todo: deprecate since final proof is no longer needed and only final proof uses this
-pub type TwoNPlusOne<R> = Sum<Sum<R, R>, U1>;
-
-/// The purpose of this trait is to define an associated type,
-/// i.e. the length of the array `Length`
-pub trait ProofArray {
-    type Length: ArrayLength;
-}
-
-/// This struct contains a single `ZeroKnowledgeProof`
-/// The length of the proof is not the generic parameter `R`.
-/// The length can be obtained using the trait `ProofArray`
-/// where the associated type `Length`
-/// represents the length of the proof.
-///
-/// Parameter `R` represents the recursion factor, which is a parameter
-/// used during the proof generation and verification.
-#[derive(Debug)]
-pub struct ZeroKnowledgeProof<F, R>
-where
-    Self: ProofArray,
-    F: PrimeField,
-    <Self as ProofArray>::Length: ArrayLength,
-{
-    pub g: GenericArray<F, <Self as ProofArray>::Length>,
-}
-
-impl<F, R> ProofArray for ZeroKnowledgeProof<F, R>
-where
-    F: PrimeField,
-    R: Add + ArrayLength,
-    <R as Add>::Output: Sub<U1>,
-    <<R as Add>::Output as Sub<U1>>::Output: ArrayLength,
-{
-    type Length = TwoNMinusOne<R>;
-}
-
-impl<F, R> Default for ZeroKnowledgeProof<F, R>
-where
-    F: PrimeField,
-    Self: ProofArray,
-{
-    fn default() -> Self {
-        ZeroKnowledgeProof {
-            g: GenericArray::<F, <Self as ProofArray>::Length>::generate(|_| F::ZERO),
-        }
-    }
-}
-
-impl<F, R> ZeroKnowledgeProof<F, R>
-where
-    F: PrimeField,
-    Self: ProofArray,
-{
-    // todo: deprecate since only used in tests
-    pub fn new<I>(g: I) -> Self
-    where
-        I: IntoIterator<Item = F>,
-    {
-        ZeroKnowledgeProof {
-            g: g.into_iter().collect(),
-        }
-    }
-
-    /// Distributed Zero Knowledge Proofs algorithm drawn from
-    /// `https://eprint.iacr.org/2023/909.pdf`
-    ///
-    /// Uses Andy's borrow trick to work with references and owned values :)
-    pub fn compute_proof<J, B>(
-        uv_iterator: J,
-        lagrange_table: &LagrangeTable<F, R, <R as Sub<U1>>::Output>,
-    ) -> Self
-    where
-        J: Iterator<Item = B>,
-        R: ArrayLength + Sub<U1>,
-        <R as Sub<U1>>::Output: ArrayLength,
-        B: Borrow<UVPolynomial<F, R>>,
-    {
-        let mut proof = Self::default();
-        for uv_polynomial in uv_iterator {
-            for i in 0..R::USIZE {
-                proof.g[i] += uv_polynomial.borrow().0[i] * uv_polynomial.borrow().1[i];
-            }
-            let p_extrapolated = lagrange_table.eval(&uv_polynomial.borrow().0);
-            let q_extrapolated = lagrange_table.eval(&uv_polynomial.borrow().1);
-
-            for (i, (x, y)) in
-                zip(p_extrapolated.into_iter(), q_extrapolated.into_iter()).enumerate()
-            {
-                proof.g[R::USIZE + i] += x * y;
-            }
-        }
-        proof
-    }
-}
-
-#[derive(Debug)]
-pub struct UVStore<F, R>
-where
-    F: PrimeField,
-    R: ArrayLength,
-{
-    uv: Vec<UVPolynomial<F, R>>,
-}
-
-impl<F, R> UVStore<F, R>
-where
-    F: PrimeField,
-    R: ArrayLength,
-{
-    pub fn len(&self) -> usize {
-        self.uv.len() * R::USIZE
-    }
-
-    pub fn is_empty(&self) -> bool {
-        self.uv.is_empty()
-    }
-
-    pub fn iter(&self) -> impl Iterator<Item = &UVPolynomial<F, R>> + Clone {
-        self.uv.iter()
-    }
-
-    /// This function returns the first tuple.
-    pub fn first(&self) -> &UVPolynomial<F, R> {
-        &self.uv[0]
-    }
-
-    /// This function returns the first tuple as mutable reference.
-    pub fn first_mut(&mut self) -> &mut UVPolynomial<F, R> {
-        &mut self.uv[0]
-    }
-
-    /// This function returns the first `p` polynomial,
-    /// i.e. the polynomial on the left of the first tuple.
-    pub fn first_p(&self) -> &GenericArray<F, R> {
-        &self.first().0
-    }
-
-    /// This function returns the first `q` polynomial,
-    /// i.e. the polynomial on the right of the first tuple.
-    pub fn first_q(&self) -> &GenericArray<F, R> {
-        &self.first().1
-    }
-
-    /// This function returns the first `p` polynomial,
-    /// i.e. the polynomial on the left of the first tuple.
-    pub fn first_p_mut(&mut self) -> &mut GenericArray<F, R> {
-        &mut self.first_mut().0
-    }
-
-    /// This function returns the first `q` polynomial,
-    /// i.e. the polynomial on the right of the first tuple.
-    pub fn first_q_mut(&mut self) -> &mut GenericArray<F, R> {
-        &mut self.first_mut().1
-    }
-
-    /// This function allows to set masks to protect sensitive information.
-    /// It is used when the last proof of a batch is generated.
-    ///
-    /// ## Panics
-    /// Panics when `self` contains more than one polynomial tuple
-    /// or when masks cannot be set safely.
-    /// The latter is the case when there are too many points for a polynomial of degree `R minus 1`.
-    /// This function likely panics when used with small fields like `Fp31`
-    /// Use `FP61BitPrime` instead when using this function in test cases.
-    pub fn set_masks(&mut self, p_0: F, q_0: F) -> Result<(), Error> {
-        // assert that there are only two polynomials
-        if self.uv.len() != 1usize {
-            return Err(Error::DZKPMasksLength);
-        }
-        debug_assert_eq!(self.uv.len(), 1usize);
-        // assert that last point of p,q is really `F::Zero`
-        // such that we can safely set the 0 points to be the last points
-        // p is the polynomial uv_store.first().0
-        // and q is the polynomial uv_store.first().1
-        // this is likely to fail for small sized fields,
-        // so dont use Fp31 (but rather FP61BitPrime) in tests for this function.
-        if (self.first_p()[R::USIZE - 1], self.first_q()[R::USIZE - 1]) != (F::ZERO, F::ZERO) {
-            return Err(Error::DZKPMasks);
-        }
-        // shift 0 positions to the back where no actual point is stored
-        // (F::ZERO are overwhelmingly likely to be just 0 fillers)
-        self.first_p_mut()[R::USIZE - 1] = self.first_p()[0];
-        self.first_q_mut()[R::USIZE - 1] = self.first_q()[0];
-        // set 0 positions of p, q polynomial to masks
-        self.first_p_mut()[0] = p_0;
-        self.first_q_mut()[0] = q_0;
-
-        Ok(())
-    }
-
-    /// This function generates a set of `UVPolynomial<F,R>` that is used for the next recursion.
-    /// Parameter `R` determines the degree of the polynomial which is `R-1`.
-    /// It also determines the amount of points that represent each polynomial which is `R`.
-    ///
-    /// The function uses `Fiat-Shamir` to generate a challenge `r`
-    /// by hashing the two input proofs, `proof_left` and `proof_right`
-    /// It then evaluates each input polynomial at x coordinate `r`.
-    /// The computed points are used to generate the set of `UVPolynomial<F,M>`.
-    ///
-    /// Uses Andy's borrow trick to work with references and owned values :)
-    pub fn gen_challenge_and_recurse<J, B>(
-        proof_left: &ZeroKnowledgeProof<F, R>,
-        proof_right: &ZeroKnowledgeProof<F, R>,
-        mut uv_iterator: J,
-    ) -> Self
-    where
-        F: Default,
-        ZeroKnowledgeProof<F, R>: ProofArray,
-        J: Iterator<Item = B>,
-        B: Borrow<UVPolynomial<F, R>>,
-    {
-        let lagrange_table_r = Self::retrieve_lagrange_table(proof_left, proof_right);
-
-        let mut output = Vec::<UVPolynomial<F, R>>::new();
-
-        // iter over chunks of size R
-        // and interpolate at x coordinate r
-        while let Some(polynomial) = uv_iterator.next() {
-            let mut u = GenericArray::<F, R>::default();
-            let mut v = GenericArray::<F, R>::default();
-            u[0] = lagrange_table_r.eval(&polynomial.borrow().0)[0];
-            v[0] = lagrange_table_r.eval(&polynomial.borrow().1)[0];
-            for i in 1..R::USIZE {
-                if let Some(polynomial) = uv_iterator.next() {
-                    u[i] = lagrange_table_r.eval(&polynomial.borrow().0)[0];
-                    v[i] = lagrange_table_r.eval(&polynomial.borrow().1)[0];
-                } else {
-                    u[i] = F::ZERO;
-                    v[i] = F::ZERO;
-                }
-            }
-            output.push((u, v));
-        }
-
-        Self { uv: output }
-    }
-
-    /// This function computes a `LagrangeTable` for a `Fiat-Shamir` challenge
-    /// which is computed via hashing `proof_left` and `proof_right`
-    fn retrieve_lagrange_table(
-        proof_left: &ZeroKnowledgeProof<F, R>,
-        proof_right: &ZeroKnowledgeProof<F, R>,
-    ) -> LagrangeTable<F, R, U1>
-    where
-        ZeroKnowledgeProof<F, R>: ProofArray,
-    {
-        let r: F = hash_to_field(
-            &compute_hash(proof_left.g.iter()),
-            &compute_hash(proof_right.g.iter()),
-            R::U128,
-        );
-
-        let denominator = CanonicalLagrangeDenominator::<F, R>::new();
-        LagrangeTable::<F, R, U1>::new(&denominator, &r)
-    }
-}
-
-#[cfg(all(test, unit_test))]
-mod test {
-    use std::{iter::zip, ops::Add};
-
-    use generic_array::{sequence::GenericSequence, ArrayLength, GenericArray};
-    use typenum::{Sum, U1, U2, U3, U4, U7};
-
-    use super::UVStore;
-    use crate::{
-        ff::{Fp31, PrimeField, U128Conversions},
-        protocol::ipa_prf::malicious_security::{
-            lagrange::{CanonicalLagrangeDenominator, LagrangeTable},
-            prover::{TwoNPlusOne, UVPolynomial, ZeroKnowledgeProof},
-        },
-        secret_sharing::SharedValue,
-    };
-
-    impl Default for Fp31 {
-        fn default() -> Self {
-            Self::ZERO
-        }
-    }
-
-    // todo: deprecate
-    fn compute_final_proof<F, R>(
-        uv: &UVPolynomial<F, R>,
-        p_0: F,
-        q_0: F,
-        lagrange_table: &LagrangeTable<F, Sum<R, U1>, R>,
-    ) -> GenericArray<F, TwoNPlusOne<R>>
-    where
-        F: PrimeField,
-        R: Add + Add<U1> + ArrayLength,
-        <R as Add>::Output: Add<U1>,
-        <<R as Add>::Output as Add<U1>>::Output: ArrayLength,
-        <R as Add<U1>>::Output: ArrayLength,
-    {
-        let mut p = GenericArray::<F, Sum<R, U1>>::generate(|_| F::ZERO);
-        let mut q = GenericArray::<F, Sum<R, U1>>::generate(|_| F::ZERO);
-        let mut proof: GenericArray<F, TwoNPlusOne<R>> = GenericArray::generate(|_| F::ZERO);
-        p[0] = p_0;
-        q[0] = q_0;
-        proof[0] = p_0 * q_0;
-
-        for i in 0..R::USIZE {
-            p[i + 1] = uv.0[i];
-            q[i + 1] = uv.1[i];
-            proof[i + 1] += uv.0[i] * uv.1[i];
-        }
-        // We need a table of size `λ + 1` since we add a random point at x=0
-        let p_extrapolated = lagrange_table.eval(&p);
-        let q_extrapolated = lagrange_table.eval(&q);
-
-        for (i, (x, y)) in zip(p_extrapolated.into_iter(), q_extrapolated.into_iter()).enumerate() {
-            proof[R::USIZE + 1 + i] += x * y;
-        }
-
-        proof
-    }
-
-    impl<F, R> PartialEq<(&[u128], &[u128])> for UVStore<F, R>
-    where
-        F: PrimeField + std::cmp::PartialEq<u128>,
-        R: ArrayLength,
-    {
-        fn eq(&self, other: &(&[u128], &[u128])) -> bool {
-            for (i, uv_polynomial) in self.uv.iter().enumerate() {
-                for (j, u) in uv_polynomial.0.iter().enumerate() {
-                    if !u.eq(&other.0[i * R::USIZE + j]) {
-                        return false;
-                    }
-                }
-                for (j, v) in uv_polynomial.1.iter().enumerate() {
-                    if !v.eq(&other.1[i * R::USIZE + j]) {
-                        return false;
-                    }
-                }
-            }
-            true
-        }
-    }
-
-    #[test]
-    fn length_empty_iter() {
-        let uv = (
-            GenericArray::<Fp31, U2>::from_array([Fp31::ZERO; 2]),
-            GenericArray::<Fp31, U2>::from_array([Fp31::ZERO; 2]),
-        );
-
-        let store = UVStore { uv: vec![uv; 1] };
-
-        assert!(!store.is_empty());
-
-        assert_eq!(store.len(), 2usize);
-
-        assert_eq!(*(store.iter().next().unwrap()).0, [Fp31::ZERO; 2]);
-    }
-=======
 ///
 /// Distributed Zero Knowledge Proofs algorithm drawn from
 /// `https://eprint.iacr.org/2023/909.pdf`
@@ -531,7 +156,6 @@
             prover::TestProofGenerator,
         },
     };
->>>>>>> 2af7b98e
 
     fn zip_chunks<F: PrimeField, const U: usize>(a: &[u128], b: &[u128]) -> Vec<([F; U], [F; U])> {
         zip(a.chunks(U), b.chunks(U))
@@ -577,49 +201,8 @@
         // uv values in input format (iterator of tuples of arrays of length 4)
         let uv_1 = zip_chunks(&U_1, &V_1);
 
-        // convert to field
-        let vec_u_1 = U_1
-            .into_iter()
-            .map(|x| Fp31::try_from(x).unwrap())
-            .collect::<Vec<_>>();
-        let vec_v_1 = V_1
-            .into_iter()
-            .map(|x| Fp31::try_from(x).unwrap())
-            .collect::<Vec<_>>();
-        let vec_u_2 = U_2
-            .into_iter()
-            .map(|x| Fp31::try_from(x).unwrap())
-            .collect::<Vec<_>>();
-        let vec_v_2 = V_2
-            .into_iter()
-            .map(|x| Fp31::try_from(x).unwrap())
-            .collect::<Vec<_>>();
-
-        // uv values in input format
-        let uv_1 = (0usize..8)
-            .map(|i| {
-                (
-                    *GenericArray::<Fp31, U4>::from_slice(&vec_u_1[4 * i..4 * i + 4]),
-                    *GenericArray::<Fp31, U4>::from_slice(&vec_v_1[4 * i..4 * i + 4]),
-                )
-            })
-            .collect::<Vec<_>>();
-        let uv_2 = (0usize..2)
-            .map(|i| {
-                (
-                    *GenericArray::<Fp31, U4>::from_slice(&vec_u_2[4 * i..4 * i + 4]),
-                    *GenericArray::<Fp31, U4>::from_slice(&vec_v_2[4 * i..4 * i + 4]),
-                )
-            })
-            .collect::<Vec<_>>();
-
         // first iteration
-<<<<<<< HEAD
-        let proof_1 = ZeroKnowledgeProof::<Fp31, U4>::compute_proof(uv_1.iter(), &lagrange_table);
-
-=======
         let proof_1 = TestProofGenerator::compute_proof(uv_1.iter(), &lagrange_table);
->>>>>>> 2af7b98e
         assert_eq!(
             proof_1.iter().map(Fp31::as_u128).collect::<Vec<_>>(),
             PROOF_1,
@@ -635,25 +218,12 @@
             .unwrap();
 
         // fiat-shamir
-<<<<<<< HEAD
-        let pg_2 = UVStore::<Fp31, U4>::gen_challenge_and_recurse(
-            &ZeroKnowledgeProof { g: proof_left_1 },
-            &ZeroKnowledgeProof { g: proof_right_1 },
-            uv_1.iter(),
-        );
-
-        assert_eq!(pg_2, (&U_2[..], &V_2[..]));
-
-        // next iteration
-        let proof_2 = ZeroKnowledgeProof::<Fp31, U4>::compute_proof(uv_2.iter(), &lagrange_table);
-=======
         let uv_2 =
             TestProofGenerator::gen_challenge_and_recurse(proof_left_1, proof_right_1, uv_1.iter());
         assert_eq!(uv_2, zip_chunks(&U_2, &V_2));
 
         // next iteration
         let proof_2 = TestProofGenerator::compute_proof(uv_2.iter(), &lagrange_table);
->>>>>>> 2af7b98e
         assert_eq!(
             proof_2.iter().map(Fp31::as_u128).collect::<Vec<_>>(),
             PROOF_2,
@@ -669,31 +239,6 @@
             .unwrap();
 
         // fiat-shamir
-<<<<<<< HEAD
-        let pg_3 = UVStore::<Fp31, U4>::gen_challenge_and_recurse(
-            &ZeroKnowledgeProof { g: proof_left_2 },
-            &ZeroKnowledgeProof { g: proof_right_2 },
-            pg_2.uv.iter(),
-        );
-
-        // final proof trim pg_3 from U4 to U2
-        let uv = (
-            *GenericArray::<Fp31, U2>::from_slice(&pg_3.uv[0].0.as_slice()[0..2]),
-            *GenericArray::<Fp31, U2>::from_slice(&pg_3.uv[0].1.as_slice()[0..2]),
-        );
-
-        assert_eq!(UVStore { uv: vec![uv; 1] }, (&U_3[..], &V_3[..]));
-
-        // final iteration
-        let denominator = CanonicalLagrangeDenominator::<Fp31, U3>::new();
-        let lagrange_table = LagrangeTable::<Fp31, U3, U2>::from(denominator);
-        let proof_3 = compute_final_proof::<Fp31, U2>(
-            &uv,
-            Fp31::try_from(P_RANDOM_WEIGHT).unwrap(),
-            Fp31::try_from(Q_RANDOM_WEIGHT).unwrap(),
-            &lagrange_table,
-        );
-=======
         let uv_3 =
             TestProofGenerator::gen_challenge_and_recurse(proof_left_2, proof_right_2, uv_2.iter());
         assert_eq!(uv_3, zip_chunks(&U_3[..], &V_3[..]));
@@ -705,7 +250,6 @@
 
         // final iteration
         let proof_3 = TestProofGenerator::compute_proof(masked_uv_3.iter(), &lagrange_table);
->>>>>>> 2af7b98e
         assert_eq!(
             proof_3.iter().map(Fp31::as_u128).collect::<Vec<_>>(),
             PROOF_3,
