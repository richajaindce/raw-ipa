use async_trait::async_trait;

use crate::{
    error::Error,
    ff::Field,
    protocol::{
        basics::{mul::semi_honest::multiplication_protocol, SecureMul},
        context::{
            dzkp_field::DZKPCompatibleField, dzkp_validator::Segment, Context, DZKPContext,
            DZKPUpgradedMaliciousContext,
        },
        prss::SharedRandomness,
        RecordId,
    },
    secret_sharing::{replicated::semi_honest::AdditiveShare as Replicated, Vectorizable},
};

/// This function implements an MPC multiply using the standard strategy, i.e. via computing the
/// cross terms. It mirrors the semi-honest multiply but supports malicious contexts.
///
/// Different to the semi-honest multiply is that it collects intermediate terms in the `dzkp batch`.
/// These intermediate terms are then verified using a validator that has to be called either explicitly
/// or implicitly by using `ctx.seq_join`
///
/// ## Errors
/// Lots of things may go wrong here, from timeouts to bad output. They will be signalled
/// back via the error response
/// ## Panics
/// Panics if the mutex is found to be poisoned
pub async fn zkp_multiply<'a, F, const N: usize>(
    ctx: DZKPUpgradedMaliciousContext<'a>,
    record_id: RecordId,
    a: &Replicated<F, N>,
    b: &Replicated<F, N>,
) -> Result<Replicated<F, N>, Error>
where
    F: Field + DZKPCompatibleField<N>,
{
    // Shared randomness used to mask the values that are sent.
    let (prss_left, prss_right) = ctx
        .prss()
        .generate::<(<F as Vectorizable<N>>::Array, _), _>(record_id);

    let z = multiplication_protocol(&ctx, record_id, a, b, &prss_left, &prss_right).await?;

    // create segment
    let segment = Segment::from_entries(
        F::as_segment_entry(a.left_arr()),
        F::as_segment_entry(a.right_arr()),
        F::as_segment_entry(b.left_arr()),
        F::as_segment_entry(b.right_arr()),
        F::as_segment_entry(&prss_left),
        F::as_segment_entry(&prss_right),
        F::as_segment_entry(z.right_arr()),
    );

    // add segment to the batch that needs to be verified by the dzkp prover and verifiers
    ctx.push(record_id, segment);

    Ok(z)
}

/// Implement secure multiplication for malicious contexts with replicated secret sharing.
#[async_trait]
impl<'a, F: Field + DZKPCompatibleField<N>, const N: usize>
    SecureMul<DZKPUpgradedMaliciousContext<'a>> for Replicated<F, N>
{
    async fn multiply<'fut>(
        &self,
        rhs: &Self,
        ctx: DZKPUpgradedMaliciousContext<'a>,
        record_id: RecordId,
    ) -> Result<Self, Error>
    where
        DZKPUpgradedMaliciousContext<'a>: 'fut,
    {
        zkp_multiply(ctx, record_id, self, rhs).await
    }
}

#[cfg(all(test, unit_test))]
mod test {
    use crate::{
        error::Error,
        ff::boolean::Boolean,
        protocol::{
            basics::SecureMul,
            context::{dzkp_validator::DZKPValidator, Context, DZKPContext, UpgradableContext},
            RecordId,
        },
        rand::{thread_rng, Rng},
        test_fixture::{Reconstruct, Runner, TestWorld},
    };

    #[tokio::test]
    pub async fn simple() {
        let world = TestWorld::default();

        let mut rng = thread_rng();
        let a = rng.gen::<Boolean>();
        let b = rng.gen::<Boolean>();

        let res = world
            .malicious((a, b), |ctx, (a, b)| async move {
                let validator = ctx.dzkp_validator(10);
                let mctx = validator.context();
                let result = a
                    .multiply(&b, mctx.set_total_records(1), RecordId::from(0))
                    .await
                    .unwrap();

                // batch contains elements
                assert!(matches!(mctx.is_verified(), Err(Error::ContextUnsafe(_))));

                // validate all elements in the batch
<<<<<<< HEAD
                validator.validate::<Fp61BitPrime>(0usize).await.unwrap();
=======
                validator.validate().await.unwrap();
>>>>>>> 83477214

                // batch is empty now
                assert!(mctx.is_verified().is_ok());

                result
            })
            .await;

        assert_eq!(a * b, res.reconstruct());
    }
}<|MERGE_RESOLUTION|>--- conflicted
+++ resolved
@@ -113,11 +113,7 @@
                 assert!(matches!(mctx.is_verified(), Err(Error::ContextUnsafe(_))));
 
                 // validate all elements in the batch
-<<<<<<< HEAD
-                validator.validate::<Fp61BitPrime>(0usize).await.unwrap();
-=======
-                validator.validate().await.unwrap();
->>>>>>> 83477214
+                validator.validate(0usize).await.unwrap();
 
                 // batch is empty now
                 assert!(mctx.is_verified().is_ok());
