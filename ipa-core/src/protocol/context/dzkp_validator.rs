use std::{cmp, collections::HashMap, fmt::Debug};

use async_trait::async_trait;
use bitvec::{array::BitArray, prelude::Lsb0, slice::BitSlice};
use futures::{Future, Stream};
use futures_util::{StreamExt, TryFutureExt};

use super::step::ZeroKnowledgeProofValidateStep as Step;
#[cfg(all(test, unit_test))]
<<<<<<< HEAD
use crate::protocol::context::dzkp_field::UVSingleBlock;
=======
use crate::protocol::context::dzkp_field::{DZKPBaseField, UVSingleBlock, UVTupleBlock};
>>>>>>> 3fdda5b4
use crate::{
    error::{BoxError, Error},
    ff::{Fp61BitPrime, U128Conversions},
    helpers::stream::TryFlattenItersExt,
    protocol::{
        context::{
<<<<<<< HEAD
            dzkp_field::{DZKPBaseField, UVTupleBlock},
            dzkp_malicious::DZKPUpgraded as MaliciousDZKPUpgraded,
            dzkp_semi_honest::DZKPUpgraded as SemiHonestDZKPUpgraded,
            Base, Context, MaliciousContext, SemiHonestContext, UpgradableContext,
=======
            dzkp_malicious::DZKPUpgraded as MaliciousDZKPUpgraded,
            dzkp_semi_honest::DZKPUpgraded as SemiHonestDZKPUpgraded, Base, Context,
            MaliciousContext, SemiHonestContext, UpgradableContext,
>>>>>>> 3fdda5b4
        },
        Gate, RecordId,
    },
    seq_join::{seq_join, SeqJoin},
    sharding::ShardBinding,
    sync::{Arc, Mutex, Weak},
    telemetry::metrics::DZKP_BATCH_INCREMENTS,
};

// constants for metrics::increment_counter!
const ALLOCATED_AMOUNT: &str = "allocated amount of multiplications";
const ACTUAL_AMOUNT: &str = "actual amount of multiplications";
const UNIT_SIZE: &str = "bit size of a multiplication";

pub type Array256Bit = BitArray<[u8; 32], Lsb0>;

type BitSliceType = BitSlice<u8, Lsb0>;

const BIT_ARRAY_SHIFT: usize = 8;

/// `MultiplicationInputsBlock` is a block of fixed size of intermediate values
/// that occur duringa multiplication.
/// These values need to be verified since there might have been malicious behavior.
/// For a multiplication, let `(x1, x2), (x2, x3), (x3,x1)`, `(y1, y2), (y2, y3), (y3,y1)` be the shares of `x` and `y`
/// and let the goal of the multiplication be to compute `x*y`.
/// `(pi, p(i+1)` is the randomness from `PRSS` used for the multiplication by helper `i`.
/// `z(i+1)` is the result of the multiplication received from the helper on the right.
/// We do not need to store `zi` since it can be computed from the other stored values.
#[derive(Clone, Debug)]
struct MultiplicationInputsBlock {
    x_left: Array256Bit,
    x_right: Array256Bit,
    y_left: Array256Bit,
    y_right: Array256Bit,
    prss_left: Array256Bit,
    prss_right: Array256Bit,
    z_right: Array256Bit,
}

impl Default for MultiplicationInputsBlock {
    fn default() -> Self {
        MultiplicationInputsBlock {
            x_left: BitArray::ZERO,
            x_right: BitArray::ZERO,
            y_left: BitArray::ZERO,
            y_right: BitArray::ZERO,
            prss_left: BitArray::ZERO,
            prss_right: BitArray::ZERO,
            z_right: BitArray::ZERO,
        }
    }
}

impl MultiplicationInputsBlock {
    /// set using bitslices
    /// ## Errors
    /// Errors when length of slices is not 256 bit
    #[allow(clippy::too_many_arguments)]
    fn set(
        &mut self,
        x_left: &BitSliceType,
        x_right: &BitSliceType,
        y_left: &BitSliceType,
        y_right: &BitSliceType,
        prss_left: &BitSliceType,
        prss_right: &BitSliceType,
        z_right: &BitSliceType,
    ) -> Result<(), BoxError> {
        self.x_left = BitArray::try_from(x_left)?;
        self.x_right = BitArray::try_from(x_right)?;
        self.y_left = BitArray::try_from(y_left)?;
        self.y_right = BitArray::try_from(y_right)?;
        self.prss_left = BitArray::try_from(prss_left)?;
        self.prss_right = BitArray::try_from(prss_right)?;
        self.z_right = BitArray::try_from(z_right)?;

        Ok(())
    }

    /// `Convert` allows to convert `MultiplicationInputs` into a format compatible with DZKPs
    /// This is the convert function called by the prover.
    fn convert_prover<DF: DZKPBaseField>(&self) -> Vec<UVTupleBlock<DF>> {
        DF::convert_prover(
            &self.x_left,
            &self.x_right,
            &self.y_left,
            &self.y_right,
            &self.prss_right,
        )
    }

    /// `Convert` allows to convert `MultiplicationInputs` into a format compatible with DZKPs
    /// This is the convert function called by the verifier on the left.
    #[cfg(all(test, unit_test))]
    fn convert_verifier_left<DF: DZKPBaseField>(&self) -> Vec<UVSingleBlock<DF>> {
        DF::convert_verifier_left(
            &self.x_right,
            &self.y_right,
            &self.prss_right,
            &self.z_right,
        )
    }

    /// `Convert` allows to convert `MultiplicationInputs` into a format compatible with DZKPs
    /// This is the convert function called by the verifier on the right.
    #[cfg(all(test, unit_test))]
    fn convert_verifier_right<DF: DZKPBaseField>(&self) -> Vec<UVSingleBlock<DF>> {
        DF::convert_verifier_right(&self.x_left, &self.y_left, &self.prss_left)
    }
}

/// `Segment` is a variable size set or subset of `MultiplicationInputs` using a `BitSlice`
/// For efficiency reasons we constrain the segments size in bits to be a divisor of 256
/// when less than 256 or a multiple of 256 when more than 256.
/// Therefore, segments eventually need to be filled with `0` to be a multiple of 256
#[derive(Clone, Debug)]
pub struct Segment<'a> {
    x_left: SegmentEntry<'a>,
    x_right: SegmentEntry<'a>,
    y_left: SegmentEntry<'a>,
    y_right: SegmentEntry<'a>,
    prss_left: SegmentEntry<'a>,
    prss_right: SegmentEntry<'a>,
    z_right: SegmentEntry<'a>,
}

impl<'a> Segment<'a> {
    #[must_use]
    pub fn from_entries(
        x_left: SegmentEntry<'a>,
        x_right: SegmentEntry<'a>,
        y_left: SegmentEntry<'a>,
        y_right: SegmentEntry<'a>,
        prss_left: SegmentEntry<'a>,
        prss_right: SegmentEntry<'a>,
        z_right: SegmentEntry<'a>,
    ) -> Self {
        // check for consistent length
        // using debug assert for efficiency
        // debug assert is sufficient since len only depends on the implementation,
        // i.e. choice of vectorization dimension and Boolean Array type,
        // user inputs are not a concern as long as it works for all vectorization options
        debug_assert_eq!(x_left.len(), x_right.len());
        debug_assert_eq!(x_left.len(), y_left.len());
        debug_assert_eq!(x_left.len(), y_right.len());
        debug_assert_eq!(x_left.len(), prss_left.len());
        debug_assert_eq!(x_left.len(), prss_right.len());
        debug_assert_eq!(x_left.len(), z_right.len());
        // check that length is either smaller or a multiple of 256
        debug_assert!(
            x_left.len() <= 256 || x_left.len() % 256 == 0,
            "length {} needs to be smaller or a multiple of 256",
            x_left.len()
        );
        // asserts passed, create struct
        Self {
            x_left,
            x_right,
            y_left,
            y_right,
            prss_left,
            prss_right,
            z_right,
        }
    }

    /// This function returns the length of the segment in bits. More specifically it returns the length of
    /// the first entry, i.e. `x_left` which is consistent with the length of all other entries.
    #[must_use]
    pub fn len(&self) -> usize {
        self.x_left.len()
    }

    #[must_use]
    pub fn is_empty(&self) -> bool {
        self.x_left.is_empty()
    }
}

/// `SegmentEntry` is a simple wrapper to represent one entry of a `Segment`
/// currently, we only support `BitSlices`
#[derive(Clone, Debug)]
pub struct SegmentEntry<'a>(&'a BitSliceType);

impl<'a> SegmentEntry<'a> {
    #[must_use]
    pub fn from_bitslice(entry: &'a BitSliceType) -> Self {
        SegmentEntry(entry)
    }

    #[must_use]
    pub fn as_bitslice(&self) -> &'a BitSliceType {
        self.0
    }

    /// This function returns the size in bits.
    #[must_use]
    pub fn len(&self) -> usize {
        self.0.len()
    }

    #[must_use]
    pub fn is_empty(&self) -> bool {
        self.0.is_empty()
    }
}

/// `MultiplicationInputsBatch` stores a batch of multiplication inputs in a vector of `MultiplicationInputsBlock`.
/// `first_record` is the first `RecordId` for the current batch.
/// `last_record` keeps track of the highest record that has been added to the batch.
/// `max_multiplications` is the maximum amount of multiplications performed within a this batch.
/// It is used to determine the vector length during the allocation.
/// If there are more multiplications, it will cause a panic!
/// `multiplication_bit_size` is the bit size of a single multiplication. The size will be consistent
/// across all multiplications of a gate.
/// `is_empty` keeps track of whether any value has been added
#[derive(Clone, Debug)]
struct MultiplicationInputsBatch {
    first_record: RecordId,
    last_record: RecordId,
    max_multiplications: usize,
    multiplication_bit_size: usize,
    is_empty: bool,
    vec: Vec<MultiplicationInputsBlock>,
}

impl MultiplicationInputsBatch {
    /// Creates a new store.
    /// `first_record` and `last_record` is initialized to `0`.
    /// The size of the allocated vector is `(max_multiplications * multiplication_bit_size + 255) / 256`
    fn new(max_multiplications: usize, multiplication_bit_size: usize) -> Self {
        Self {
            first_record: RecordId::FIRST,
            last_record: RecordId::FIRST,
            max_multiplications,
            multiplication_bit_size,
            is_empty: false,
            vec: vec![
                MultiplicationInputsBlock::default();
                (max_multiplications * multiplication_bit_size + 255) >> BIT_ARRAY_SHIFT
            ],
        }
    }

    /// This function returns the amount of multiplications in one bit multiplications
    /// that are currently stored in the `MultiplicationInputsBatch`.
    fn get_number_of_multiplications(&self) -> usize {
        self.vec.len() * self.multiplication_bit_size
    }

    /// `increment_record_ids` increments the current batch to the next set of records.
    /// it maintains all the allocated memory and increments the `RecordIds` as follows:
    /// It sets `last_record` and `first_record` to the record that follows `last_record`.
    fn increment_record_ids(&mut self) {
        // measure the amount of records stored using metrics
        // currently, MultiplicationInputsBatch does not store the Gate information, maybe we should store it here
        // such that we can add it to the metrics counter
        metrics::increment_counter!(DZKP_BATCH_INCREMENTS,
            ALLOCATED_AMOUNT => self.max_multiplications.to_string(),
            ACTUAL_AMOUNT => (usize::from(self.last_record)-usize::from(self.first_record)+1usize).to_string(),
            UNIT_SIZE => self.multiplication_bit_size.to_string(),
        );

        self.last_record += 1;
        self.first_record = self.last_record;

        // set it to empty
        self.is_empty = true;
    }

    /// returns whether the store is empty
    fn is_empty(&self) -> bool {
        self.is_empty
    }

    /// `insert_segment` allows to include a new segment in `MultiplicationInputsBatch`.
    /// It supports `segments` that are either smaller than 256 bits or multiple of 256 bits.
    ///
    /// ## Panics
    /// Panics when segments have different lengths across records.
    /// It also Panics when the `record_id` is smaller
    /// than the first record of the batch, i.e. `first_record`
    /// or too large, i.e. `first_record+max_multiplications`
    fn insert_segment(&mut self, record_id: RecordId, segment: Segment) {
        // check segment size
        debug_assert_eq!(segment.len(), self.multiplication_bit_size);

        // panics when record_id is out of bounds
        assert!(record_id >= self.first_record);
        assert!(
            record_id < RecordId::from(self.max_multiplications + usize::from(self.first_record))
        );

        // update last record
        self.last_record = cmp::max(self.last_record, record_id);

        // panics when record_id is too large to fit in, i.e. when it is out of bounds
        if segment.len() <= 256 {
            self.insert_segment_small(record_id, segment);
        } else {
            self.insert_segment_large(record_id, &segment);
        }
    }

    /// insert `segments` that are smaller than or equal to 256
    ///
    /// ## Panics
    /// Panics when `bit_length` and `block_id` are out of bounds.
    /// It also Panics when the `record_id` is smaller
    /// than the first record of the batch, i.e. `first_record`
    /// or too large, i.e. `first_record+max_multiplications`
    fn insert_segment_small(&mut self, record_id: RecordId, segment: Segment) {
        // check length
        debug_assert!(segment.len() <= 256);

        // panics when record_id is out of bounds
        assert!(record_id >= self.first_record);
        assert!(
            record_id < RecordId::from(self.max_multiplications + usize::from(self.first_record))
        );

        // panics when record_id is less than first_record
        let id_within_batch = usize::from(record_id) - usize::from(self.first_record);
        // round up segment length to a power of two since we want to have divisors of 256
        let length = segment.len().next_power_of_two();

        let block_id = (length * id_within_batch) >> BIT_ARRAY_SHIFT;
        // segments are small, pack one or more in each entry of `vec`
        let position_within_block_start = (length * id_within_batch) % 256;
        let position_within_block_end = position_within_block_start + segment.len();

        let block = &mut self.vec[block_id];

        // copy segment value into entry
        for (segment_value, array_value) in [
            (segment.x_left, &mut block.x_left),
            (segment.x_right, &mut block.x_right),
            (segment.y_left, &mut block.y_left),
            (segment.y_right, &mut block.y_right),
            (segment.prss_left, &mut block.prss_left),
            (segment.prss_right, &mut block.prss_right),
            (segment.z_right, &mut block.z_right),
        ] {
            // panics when out of bounds
            let values_in_array = array_value
                .get_mut(position_within_block_start..position_within_block_end)
                .unwrap();
            values_in_array.clone_from_bitslice(segment_value.0);
        }
    }

    /// insert `segments` that are multiples of 256
    ///
    /// ## Panics
    /// Panics when segment is not a multiple of 256 or is out of bounds.
    /// It also Panics when the `record_id` is smaller
    /// than the first record of the batch, i.e. `first_record`
    /// or too large, i.e. `first_record+max_multiplications`
    fn insert_segment_large(&mut self, record_id: RecordId, segment: &Segment) {
        // check length
        debug_assert_eq!(segment.len() % 256, 0);

        // panics when record_id is out of bounds
        assert!(record_id >= self.first_record);
        assert!(
            record_id < RecordId::from(self.max_multiplications + usize::from(self.first_record))
        );

        let id_within_batch = usize::from(record_id) - usize::from(self.first_record);
        let block_id = (segment.len() * id_within_batch) >> BIT_ARRAY_SHIFT;

        let length_in_blocks = segment.len() >> BIT_ARRAY_SHIFT;
        for i in 0..length_in_blocks {
            MultiplicationInputsBlock::set(
                &mut self.vec[block_id + i],
                &segment.x_left.0[256 * i..256 * (i + 1)],
                &segment.x_right.0[256 * i..256 * (i + 1)],
                &segment.y_left.0[256 * i..256 * (i + 1)],
                &segment.y_right.0[256 * i..256 * (i + 1)],
                &segment.prss_left.0[256 * i..256 * (i + 1)],
                &segment.prss_right.0[256 * i..256 * (i + 1)],
                &segment.z_right.0[256 * i..256 * (i + 1)],
            )
            .unwrap();
        }
    }

    /// `get_field_values_prover` converts a `MultiplicationInputsBatch` into an iterator over `field`
    /// values used by the prover of the DZKPs
    fn get_field_values_prover<DF: DZKPBaseField>(
        &self,
    ) -> impl Iterator<Item = UVTupleBlock<DF>> + '_ {
        self.vec
            .iter()
            .flat_map(MultiplicationInputsBlock::convert_prover::<DF>)
    }

    /// `get_field_values_verifier_left` converts a `MultiplicationInputsBatch` into an iterator over `field`
    /// values used by the verifier of the DZKPs on the left side of the prover
    #[cfg(all(test, unit_test))]
    fn get_field_values_verifier_left<DF: DZKPBaseField>(
        &self,
    ) -> impl Iterator<Item = UVSingleBlock<DF>> + '_ {
        self.vec
            .iter()
            .flat_map(MultiplicationInputsBlock::convert_verifier_left::<DF>)
    }

    /// `get_field_values_verifier_right` converts a `MultiplicationInputsBatch` into an iterator over `field`
    /// values used by the verifier of the DZKPs on the right side of the prover
    #[cfg(all(test, unit_test))]
    fn get_field_values_verifier_right<DF: DZKPBaseField>(
        &self,
    ) -> impl Iterator<Item = UVSingleBlock<DF>> + '_ {
        self.vec
            .iter()
            .flat_map(MultiplicationInputsBlock::convert_verifier_right::<DF>)
    }
}

/// `Batch` collects a batch of `MultiplicationInputsBatch` in a hashmap.
/// The size of the batch is limited due to the memory costs and verifier specific constraints.
///
/// Corresponds to `AccumulatorState` of the MAC based malicious validator.
#[derive(Clone, Debug)]
struct Batch {
    max_multiplications_per_gate: usize,
    inner: HashMap<Gate, MultiplicationInputsBatch>,
}

impl Batch {
    fn new(max_multiplications_per_gate: usize) -> Self {
        Self {
            max_multiplications_per_gate,
            inner: HashMap::<Gate, MultiplicationInputsBatch>::new(),
        }
    }

    fn is_empty(&self) -> bool {
        self.inner.is_empty() || self.inner.values().all(MultiplicationInputsBatch::is_empty)
    }

    fn push(&mut self, gate: Gate, record_id: RecordId, segment: Segment) {
        // get value_store & create new one when necessary
        // insert segment
        self.inner
            .entry(gate)
            .or_insert_with(|| {
                MultiplicationInputsBatch::new(self.max_multiplications_per_gate, segment.len())
            })
            .insert_segment(record_id, segment);
    }

    /// This function returns the amount of multiplications in one bit multiplications
    /// that are currently stored in the `batch`.
    fn get_number_of_multiplications(&self) -> usize {
        self.inner
            .values()
            .map(MultiplicationInputsBatch::get_number_of_multiplications)
            .sum()
    }

    /// This function should only be called by `validate`!
    ///
    /// Updates all `MultiplicationInputsBatch` in hashmap by incrementing the record ids to next chunk
    ///
    /// ## Panics
    /// Panics when `MultiplicationInputsBatch` panics, i.e. when `segment_size` is `None`
    fn increment_record_ids(&mut self) {
        self.inner
            .values_mut()
            .for_each(MultiplicationInputsBatch::increment_record_ids);
    }

    /// `get_field_values_prover` converts a `Batch` into an iterator over field values
    /// which is used by the prover of the DZKP
    fn get_field_values_prover<DF: DZKPBaseField>(
        &self,
    ) -> impl Iterator<Item = UVTupleBlock<DF>> + '_ {
        self.inner
            .values()
            .flat_map(MultiplicationInputsBatch::get_field_values_prover::<DF>)
    }

    /// `get_field_values_verifier_left` converts a `Batch` into an iterator over field values
    /// which is used by the verifier of the DZKP on the left side of the prover
    #[cfg(all(test, unit_test))]
    fn get_field_values_verifier_left<DF: DZKPBaseField>(
        &self,
    ) -> impl Iterator<Item = UVSingleBlock<DF>> + '_ {
        self.inner
            .values()
            .flat_map(MultiplicationInputsBatch::get_field_values_verifier_left::<DF>)
    }

    /// `get_field_values_verifier_right` converts a `Batch` into an iterator over field values
    /// which is used by the verifier of the DZKP on the right side of the prover
    #[cfg(all(test, unit_test))]
    fn get_field_values_verifier_right<DF: DZKPBaseField>(
        &self,
    ) -> impl Iterator<Item = UVSingleBlock<DF>> + '_ {
        self.inner
            .values()
            .flat_map(MultiplicationInputsBatch::get_field_values_verifier_right::<DF>)
    }
}

/// Corresponds to `MaliciousAccumulator` of the MAC based malicious validator.
#[derive(Clone, Debug)]
pub struct DZKPBatch {
    inner: Weak<Mutex<Batch>>,
}

impl DZKPBatch {
    /// pushes values of a record, i.e. segment, to a `Batch`
    ///
    /// ## Panics
    /// Panics when mutex is poisoned or `segments` have different lengths within `gate`
    pub fn push(&self, gate: Gate, record_id: RecordId, segment: Segment) {
        let arc_mutex = self.inner.upgrade().unwrap();
        // LOCK BEGIN
        let mut batch = arc_mutex.lock().unwrap();
        batch.push(gate, record_id, segment);
        // LOCK END
    }

    /// ## Panics
    /// Panics when mutex is poisoned
    #[must_use]
    pub fn is_empty(&self) -> bool {
        // return true if there is either no value (upgrade returns none) or there is a value but is_empty() is true
        !self
            .inner
            .upgrade()
            .is_some_and(|x| !x.lock().unwrap().is_empty())
    }
}

/// Validator Trait for DZKPs
/// It is different from the validator trait since context outputs a `DZKPUpgradedContext`
/// that is tied to a `DZKPBatch` rather than an `accumulator`.
/// Function signature of `validate` is also different, it does not downgrade shares anymore
#[async_trait]
pub trait DZKPValidator<B: UpgradableContext> {
    fn context(&self) -> B::DZKPUpgradedContext;

    /// Allows to validate the current `DZKPBatch` and empties it. The associated context is then
    /// considered safe until another multiplication is performed and thus new values are added
    /// to `DZKPBatch`.
    /// Currently only allows `Fp61BitPrime` and is not generic over `DZKPBaseFields`.
    async fn validate(&self) -> Result<(), Error>;

    /// `is_verified` checks that there are no `MultiplicationInputs` that have not been verified
    /// within the associated `DZKPBatch`
    ///
    /// ## Errors
    /// Errors when there are `MultiplicationInputs` that have not been verified.
    fn is_verified(&self) -> Result<(), Error>;

    /// `validated_seq_join` in this trait is a validated version of `seq_join`. It splits the input stream into `chunks` where
    /// the `chunk_size` is specified as part of the input. Each `chunk` is a vector that is independently
    /// verified using `validator.validate()`, which uses DZKPs. Once the validation fails,
    /// the output stream will return an error.
    ///
    fn validated_seq_join<'st, S, F, O>(
        &'st self,
        chunk_size: usize,
        source: S,
    ) -> impl Stream<Item = Result<O, Error>> + 'st
    where
        S: Stream<Item = F> + Send + 'st,
        F: Future<Output = O> + Send + 'st,
        O: Send + Sync + Clone + 'static,
    {
        // chunk_size is undefined in the semi-honest setting, set it to 10, ideally it would be 1
        // but there is some overhead
        seq_join::<'st, S, F, O>(self.context().active_work(), source)
            .chunks(chunk_size)
            .then(move |chunk| self.validate().map_ok(|()| chunk))
            .try_flatten_iters()
    }
}

pub struct SemiHonestDZKPValidator<'a, B: ShardBinding> {
    context: SemiHonestDZKPUpgraded<'a, B>,
}

impl<'a, B: ShardBinding> SemiHonestDZKPValidator<'a, B> {
    pub(super) fn new(inner: Base<'a, B>) -> Self {
        Self {
            context: SemiHonestDZKPUpgraded::new(inner),
        }
    }
}

#[async_trait]
impl<'a, B: ShardBinding> DZKPValidator<SemiHonestContext<'a, B>>
    for SemiHonestDZKPValidator<'a, B>
{
    fn context(&self) -> SemiHonestDZKPUpgraded<'a, B> {
        self.context.clone()
    }

    async fn validate(&self) -> Result<(), Error> {
        Ok(())
    }

    fn is_verified(&self) -> Result<(), Error> {
        Ok(())
    }
}

/// `MaliciousDZKPValidator` corresponds to pub struct `Malicious` and implements the trait `DZKPValidator`
/// The implementation of `validate` of the `DZKPValidator` trait depends on generic `DF`
#[allow(dead_code)]
// dead code: validate_ctx is not used yet
pub struct MaliciousDZKPValidator<'a> {
    batch_ref: Arc<Mutex<Batch>>,
    protocol_ctx: MaliciousDZKPUpgraded<'a>,
    validate_ctx: Base<'a>,
}

#[async_trait]
impl<'a> DZKPValidator<MaliciousContext<'a>> for MaliciousDZKPValidator<'a> {
    fn context(&self) -> MaliciousDZKPUpgraded<'a> {
        self.protocol_ctx.clone()
    }

    async fn validate(&self) -> Result<(), Error> {
        // LOCK BEGIN
        let mut batch = self.batch_ref.lock().unwrap();
        if batch.is_empty() {
            Ok(())
        } else {
            // todo: generate proofs and validate them using `batch_list`
            // get amount of u, v values which is 4 times the amount of multiplications
            // divided by 2 to compute m/2
            // which satisfies sum u*v = m/2
            let m_half = 4 * batch.get_number_of_multiplications();
            debug_assert_eq!(
                Fp61BitPrime::truncate_from(u128::try_from(m_half).unwrap()),
                batch
                    .get_field_values_prover::<Fp61BitPrime>()
                    .map(|(u_array, v_array)| {
                        u_array
                            .iter()
                            .zip(v_array)
                            .map(|(u, v)| *u * v)
                            .sum::<Fp61BitPrime>()
                    })
                    .sum::<Fp61BitPrime>()
            );
            // use get_values to get iterator over field elements for dzkp
            // update which empties batch_list and increments offsets to next chunk
            batch.increment_record_ids();
            Ok(())
        }
        // LOCK END
    }

    /// `is_verified` checks that there are no `MultiplicationInputs` that have not been verified.
    /// This function is called by drop() to ensure that the validator is safe to be dropped.
    ///
    /// ## Errors
    /// Errors when there are `MultiplicationInputs` that have not been verified.
    fn is_verified(&self) -> Result<(), Error> {
        if self.batch_ref.lock().unwrap().is_empty() {
            Ok(())
        } else {
            Err(Error::ContextUnsafe(format!("{:?}", self.protocol_ctx)))
        }
    }
}

impl<'a> MaliciousDZKPValidator<'a> {
    #[must_use]
    pub fn new(ctx: MaliciousContext<'a>, max_multiplications_per_gate: usize) -> Self {
        let list = Batch::new(max_multiplications_per_gate);
        let batch_list = Arc::new(Mutex::new(list));
        let dzkp_batch = DZKPBatch {
            inner: Arc::downgrade(&batch_list),
        };
        let validate_ctx = ctx.narrow(&Step::DZKPValidate).base_context();
        let protocol_ctx = ctx.dzkp_upgrade(&Step::DZKPMaliciousProtocol, dzkp_batch);
        Self {
            batch_ref: batch_list,
            protocol_ctx,
            validate_ctx,
        }
    }
}

impl<'a> Drop for MaliciousDZKPValidator<'a> {
    fn drop(&mut self) {
        self.is_verified().unwrap();
    }
}

#[cfg(all(test, unit_test))]
mod tests {
    use std::iter::{repeat, zip};

    use bitvec::{order::Lsb0, prelude::BitArray, vec::BitVec};
    use futures::TryStreamExt;
    use futures_util::stream::iter;
    use proptest::{prop_compose, proptest, sample::select};
    use rand::{thread_rng, Rng};

    use crate::{
        error::Error,
        ff::Fp61BitPrime,
        protocol::{
            basics::SecureMul,
            context::{
                dzkp_validator::{Batch, DZKPValidator, Segment, SegmentEntry, Step},
                Context, DZKPContext, UpgradableContext,
            },
            Gate, RecordId,
        },
        secret_sharing::{replicated::semi_honest::AdditiveShare as Replicated, IntoShares},
        test_fixture::{join3v, Reconstruct, TestWorld},
    };

    /// test for testing `validated_seq_join`
    /// similar to `complex_circuit` in `validator.rs`
    async fn complex_circuit_dzkp(
        count: usize,
        chunk_size: usize,
        max_multiplications_per_gate: usize,
    ) -> Result<(), Error> {
        let world = TestWorld::default();

        let mut rng = thread_rng();

        let original_inputs = (0..count)
            .map(|_| rng.gen::<Fp61BitPrime>())
            .collect::<Vec<Fp61BitPrime>>();

        let shared_inputs: Vec<[Replicated<Fp61BitPrime>; 3]> = original_inputs
            .iter()
            .map(|x| x.share_with(&mut rng))
            .collect();
        let h1_shares: Vec<Replicated<Fp61BitPrime>> =
            shared_inputs.iter().map(|x| x[0].clone()).collect();
        let h2_shares: Vec<Replicated<Fp61BitPrime>> =
            shared_inputs.iter().map(|x| x[1].clone()).collect();
        let h3_shares: Vec<Replicated<Fp61BitPrime>> =
            shared_inputs.iter().map(|x| x[2].clone()).collect();

        // todo(DM): change to malicious once we can run the dzkps
        let futures = world
            .contexts()
            .into_iter()
            .zip([h1_shares.clone(), h2_shares.clone(), h3_shares.clone()])
            .map(|(ctx, input_shares)| async move {
                let v = ctx.dzkp_validator(max_multiplications_per_gate);
                // test whether narrow works
                let m_ctx = v.context().narrow(&Step::DZKPMaliciousProtocol);

                let m_results = v
                    .validated_seq_join(
                        chunk_size,
                        iter(
                            zip(
                                repeat(m_ctx.set_total_records(count - 1)).enumerate(),
                                zip(input_shares.iter(), input_shares.iter().skip(1)),
                            )
                            .map(
                                |((i, ctx), (a_malicious, b_malicious))| async move {
                                    a_malicious
                                        .multiply(b_malicious, ctx, RecordId::from(i))
                                        .await
                                        .unwrap()
                                },
                            ),
                        ),
                    )
                    .try_collect::<Vec<_>>()
                    .await?;
                // check whether verification was successful
                v.is_verified().unwrap();
                m_ctx.is_verified().unwrap();
                Ok::<_, Error>(m_results)
            });

        let processed_outputs_malicious = join3v(futures).await;

        let futures = world
            .contexts()
            .into_iter()
            .zip([h1_shares, h2_shares, h3_shares])
            .map(|(ctx, input_shares)| async move {
                let v = ctx.dzkp_validator(max_multiplications_per_gate);
                // test whether narrow works
                let m_ctx = v.context().narrow(&Step::DZKPMaliciousProtocol);

                let m_results = v
                    .validated_seq_join(
                        chunk_size,
                        iter(
                            zip(
                                repeat(m_ctx.set_total_records(count - 1)).enumerate(),
                                zip(input_shares.iter(), input_shares.iter().skip(1)),
                            )
                            .map(
                                |((i, ctx), (a_malicious, b_malicious))| async move {
                                    a_malicious
                                        .multiply(b_malicious, ctx, RecordId::from(i))
                                        .await
                                        .unwrap()
                                },
                            ),
                        ),
                    )
                    .try_collect::<Vec<_>>()
                    .await?;
                v.is_verified().unwrap();
                m_ctx.is_verified().unwrap();
                Ok::<_, Error>(m_results)
            });

        let processed_outputs_semi_honest = join3v(futures).await;

        for i in 0..count - 1 {
            let x1 = original_inputs[i];
            let x2 = original_inputs[i + 1];
            let x1_times_x2_malicious = [
                processed_outputs_malicious[0][i].clone(),
                processed_outputs_malicious[1][i].clone(),
                processed_outputs_malicious[2][i].clone(),
            ]
            .reconstruct();
            let x1_times_x2_semi_honest = [
                processed_outputs_semi_honest[0][i].clone(),
                processed_outputs_semi_honest[1][i].clone(),
                processed_outputs_semi_honest[2][i].clone(),
            ]
            .reconstruct();

            assert_eq!((x1, x2, x1 * x2), (x1, x2, x1_times_x2_malicious));
            assert_eq!((x1, x2, x1 * x2), (x1, x2, x1_times_x2_semi_honest));
        }

        Ok(())
    }

    prop_compose! {
        fn arb_count_and_chunk()((log_count, log_chunk_size, log_multiplication_amount) in select(&[(5,5,5),(7,5,5),(5,7,8)])) -> (usize, usize, usize) {
            (1usize<<log_count, 1usize<<log_chunk_size, 1usize<<log_multiplication_amount)
        }
    }

    proptest! {
        #[test]
        fn test_complex_circuit_dzkp((count, chunk_size, multiplication_amount) in arb_count_and_chunk()){
            let future = async {
            let _ = complex_circuit_dzkp(count, chunk_size, multiplication_amount).await;
        };
        tokio::runtime::Runtime::new().unwrap().block_on(future);
        }
    }

    fn populate_batch(
        segment_size: usize,
        batch_prover: &mut Batch,
        batch_left: &mut Batch,
        batch_right: &mut Batch,
    ) {
        let mut rng = thread_rng();

        // vec for segments
        let vec_x_left = (0..1024).map(|_| rng.gen::<u8>()).collect::<BitVec<u8>>();
        let vec_x_right = (0..1024).map(|_| rng.gen::<u8>()).collect::<BitVec<u8>>();
        let vec_y_left = (0..1024).map(|_| rng.gen::<u8>()).collect::<BitVec<u8>>();
        let vec_y_right = (0..1024).map(|_| rng.gen::<u8>()).collect::<BitVec<u8>>();
        let vec_prss_left = (0..1024).map(|_| rng.gen::<u8>()).collect::<BitVec<u8>>();
        let vec_prss_right = (0..1024).map(|_| rng.gen::<u8>()).collect::<BitVec<u8>>();

        // compute z
        let vec_z_left = vec_x_left.clone() & vec_y_left.clone()
            ^ (vec_x_left.clone() & vec_y_right.clone())
            ^ (vec_x_right.clone() & vec_y_left.clone())
            ^ vec_prss_left.clone()
            ^ vec_prss_right.clone();

        // vector for unchecked elements
        // i.e. these are used to fill the segments of the verifier and prover that are not part
        // of this povers proof
        let vec_z_right = (0..1024).map(|_| rng.gen::<u8>()).collect::<BitVec<u8>>();
        let vec_x_3rd_share = (0..1024).map(|_| rng.gen::<u8>()).collect::<BitVec<u8>>();
        let vec_y_3rd_share = (0..1024).map(|_| rng.gen::<u8>()).collect::<BitVec<u8>>();
        let vec_prss_3rd_share = (0..1024).map(|_| rng.gen::<u8>()).collect::<BitVec<u8>>();
        let vec_z_3rd_share = (0..1024).map(|_| rng.gen::<u8>()).collect::<BitVec<u8>>();

        // generate and push segments
        for i in 0..1024 / segment_size {
            // prover
            // generate segments
            let segment_prover = Segment::from_entries(
                SegmentEntry::from_bitslice(
                    &vec_x_left[i * 8 * segment_size..(i + 1) * 8 * segment_size],
                ),
                SegmentEntry::from_bitslice(
                    &vec_x_right[i * 8 * segment_size..(i + 1) * 8 * segment_size],
                ),
                SegmentEntry::from_bitslice(
                    &vec_y_left[i * 8 * segment_size..(i + 1) * 8 * segment_size],
                ),
                SegmentEntry::from_bitslice(
                    &vec_y_right[i * 8 * segment_size..(i + 1) * 8 * segment_size],
                ),
                SegmentEntry::from_bitslice(
                    &vec_prss_left[i * 8 * segment_size..(i + 1) * 8 * segment_size],
                ),
                SegmentEntry::from_bitslice(
                    &vec_prss_right[i * 8 * segment_size..(i + 1) * 8 * segment_size],
                ),
                SegmentEntry::from_bitslice(
                    &vec_z_right[i * 8 * segment_size..(i + 1) * 8 * segment_size],
                ),
            );
            // push segment into batch
            batch_prover.push(Gate::default(), RecordId::from(i), segment_prover);

            // verifier to the left
            // generate segments
            let segment_left = Segment::from_entries(
                SegmentEntry::from_bitslice(
                    &vec_x_3rd_share[i * 8 * segment_size..(i + 1) * 8 * segment_size],
                ),
                SegmentEntry::from_bitslice(
                    &vec_x_left[i * 8 * segment_size..(i + 1) * 8 * segment_size],
                ),
                SegmentEntry::from_bitslice(
                    &vec_y_3rd_share[i * 8 * segment_size..(i + 1) * 8 * segment_size],
                ),
                SegmentEntry::from_bitslice(
                    &vec_y_left[i * 8 * segment_size..(i + 1) * 8 * segment_size],
                ),
                SegmentEntry::from_bitslice(
                    &vec_prss_3rd_share[i * 8 * segment_size..(i + 1) * 8 * segment_size],
                ),
                SegmentEntry::from_bitslice(
                    &vec_prss_left[i * 8 * segment_size..(i + 1) * 8 * segment_size],
                ),
                SegmentEntry::from_bitslice(
                    &vec_z_left[i * 8 * segment_size..(i + 1) * 8 * segment_size],
                ),
            );
            // push segment into batch
            batch_left.push(Gate::default(), RecordId::from(i), segment_left);

            // verifier to the right
            // generate segments
            let segment_right = Segment::from_entries(
                SegmentEntry::from_bitslice(
                    &vec_x_right[i * 8 * segment_size..(i + 1) * 8 * segment_size],
                ),
                SegmentEntry::from_bitslice(
                    &vec_x_3rd_share[i * 8 * segment_size..(i + 1) * 8 * segment_size],
                ),
                SegmentEntry::from_bitslice(
                    &vec_y_right[i * 8 * segment_size..(i + 1) * 8 * segment_size],
                ),
                SegmentEntry::from_bitslice(
                    &vec_y_3rd_share[i * 8 * segment_size..(i + 1) * 8 * segment_size],
                ),
                SegmentEntry::from_bitslice(
                    &vec_prss_right[i * 8 * segment_size..(i + 1) * 8 * segment_size],
                ),
                SegmentEntry::from_bitslice(
                    &vec_prss_3rd_share[i * 8 * segment_size..(i + 1) * 8 * segment_size],
                ),
                SegmentEntry::from_bitslice(
                    &vec_z_3rd_share[i * 8 * segment_size..(i + 1) * 8 * segment_size],
                ),
            );
            // push segment into batch
            batch_right.push(Gate::default(), RecordId::from(i), segment_right);
        }
    }

    #[test]
    fn batch_convert() {
        // test for small and large segments, i.e. 8bit and 512 bit
        for segment_size in [8usize, 512usize] {
            // generate batch for the prover
            let mut batch_prover = Batch::new(1024 / segment_size);

            // generate batch for the verifier on the left of the prover
            let mut batch_left = Batch::new(1024 / segment_size);

            // generate batch for the verifier on the right of the prover
            let mut batch_right = Batch::new(1024 / segment_size);

            // fill the batches with random values
            populate_batch(
                segment_size,
                &mut batch_prover,
                &mut batch_left,
                &mut batch_right,
            );

            // check correctness of batch
            assert_batch_convert(&batch_prover, &batch_left, &batch_right);
        }
    }

    fn assert_batch_convert(batch_prover: &Batch, batch_left: &Batch, batch_right: &Batch) {
        batch_prover
            .get_field_values_prover::<Fp61BitPrime>()
            .zip(batch_left.get_field_values_verifier_left::<Fp61BitPrime>())
            .zip(batch_right.get_field_values_verifier_right::<Fp61BitPrime>())
            .for_each(|((prover, verifier_left), verifier_right)| {
                assert_eq!(prover.0, verifier_left);
                assert_eq!(prover.1, verifier_right);
            });
    }

    #[test]
    fn powers_of_two() {
        let bits = BitArray::<[u8; 32], Lsb0>::new([255u8; 32]);

        // Boolean
        assert_eq!(
            1usize,
            SegmentEntry::from_bitslice(bits.get(0..1).unwrap())
                .len()
                .next_power_of_two()
        );

        // BA3
        assert_eq!(
            4usize,
            SegmentEntry::from_bitslice(bits.get(0..3).unwrap())
                .len()
                .next_power_of_two()
        );

        // BA8
        assert_eq!(
            8usize,
            SegmentEntry::from_bitslice(bits.get(0..8).unwrap())
                .len()
                .next_power_of_two()
        );

        // BA20
        assert_eq!(
            32usize,
            SegmentEntry::from_bitslice(bits.get(0..20).unwrap())
                .len()
                .next_power_of_two()
        );

        // BA64
        assert_eq!(
            64usize,
            SegmentEntry::from_bitslice(bits.get(0..64).unwrap())
                .len()
                .next_power_of_two()
        );

        // BA256
        assert_eq!(
            256usize,
            SegmentEntry::from_bitslice(bits.get(0..256).unwrap())
                .len()
                .next_power_of_two()
        );
    }
}<|MERGE_RESOLUTION|>--- conflicted
+++ resolved
@@ -7,27 +7,17 @@
 
 use super::step::ZeroKnowledgeProofValidateStep as Step;
 #[cfg(all(test, unit_test))]
-<<<<<<< HEAD
-use crate::protocol::context::dzkp_field::UVSingleBlock;
-=======
 use crate::protocol::context::dzkp_field::{DZKPBaseField, UVSingleBlock, UVTupleBlock};
->>>>>>> 3fdda5b4
 use crate::{
     error::{BoxError, Error},
     ff::{Fp61BitPrime, U128Conversions},
     helpers::stream::TryFlattenItersExt,
     protocol::{
         context::{
-<<<<<<< HEAD
             dzkp_field::{DZKPBaseField, UVTupleBlock},
             dzkp_malicious::DZKPUpgraded as MaliciousDZKPUpgraded,
             dzkp_semi_honest::DZKPUpgraded as SemiHonestDZKPUpgraded,
             Base, Context, MaliciousContext, SemiHonestContext, UpgradableContext,
-=======
-            dzkp_malicious::DZKPUpgraded as MaliciousDZKPUpgraded,
-            dzkp_semi_honest::DZKPUpgraded as SemiHonestDZKPUpgraded, Base, Context,
-            MaliciousContext, SemiHonestContext, UpgradableContext,
->>>>>>> 3fdda5b4
         },
         Gate, RecordId,
     },
