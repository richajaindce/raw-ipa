--- conflicted
+++ resolved
@@ -132,28 +132,6 @@
     product
 }
 
-<<<<<<< HEAD
-/// Iterates over bit arrays and yields `bool` values. The reason why we can't use [`BitValIter`] from the bitvec crate
-/// is that this type is not `Send`.
-///
-/// [`BitValIter`]: bitvec::slice::BitValIter
-#[allow(dead_code)]
-pub struct BoolIterator<'a>(std::iter::Take<Iter<'a, u8, Lsb0>>);
-impl<'a> Iterator for BoolIterator<'a> {
-    type Item = bool;
-    fn next(&mut self) -> Option<Self::Item> {
-        self.0.next().map(|v| *v)
-    }
-}
-
-impl<'a> ExactSizeIterator for BoolIterator<'a> {
-    fn len(&self) -> usize {
-        self.0.len()
-    }
-}
-
-=======
->>>>>>> 4ea9feb5
 macro_rules! bit_array_impl {
     ( $modname:ident, $name:ident, $store:ty, $bits:expr, $one:expr, $polynomial:expr, $deser_type: tt, $({$($extra:item)*})? ) => {
         #[allow(clippy::suspicious_arithmetic_impl)]
