use std::iter::Once;
<<<<<<< HEAD
=======

>>>>>>> 54008fc0
use bitvec::prelude::BitSlice;
use generic_array::GenericArray;
use typenum::U1;

use crate::{
    ff::{ArrayAccess, Field, PrimeField, Serializable, U128Conversions},
    impl_shared_value_common,
    protocol::{
        context::{dzkp_field::DZKPCompatibleField, dzkp_validator::SegmentEntry},
        prss::FromRandomU128,
    },
    secret_sharing::{Block, FieldVectorizable, SharedValue, StdArray, Vectorizable},
};
<<<<<<< HEAD
use crate::ff::{ArrayAccess};

=======
>>>>>>> 54008fc0
impl Block for bool {
    type Size = U1;
}

///implements shared value framework for bool
#[derive(Clone, Copy, PartialEq, Debug, Eq)]
pub struct Boolean(bool);

impl Boolean {
    pub const TRUE: Boolean = Self(true);
    pub const FALSE: Boolean = Self(false);

    #[must_use]
    pub fn as_u128(&self) -> u128 {
        u128::from(bool::from(*self))
    }
}

impl ArrayAccess for Boolean {
    type Output = Boolean;
    type Iter<'a> = Once<Boolean>;

    fn get(&self, index: usize) -> Option<Self::Output> {
        if index < 1 {
            Some(*self)
        } else {
            None
        }
    }

    fn set(&mut self, index: usize, e: Self::Output) {
        debug_assert!(index < 1);
        *self = e;
    }

    fn iter(&self) -> Self::Iter<'_> {
        std::iter::once(*self)
    }
}

impl PrimeField for Boolean {
    type PrimeInteger = u8;
    const PRIME: Self::PrimeInteger = 2;
}

impl SharedValue for Boolean {
    type Storage = bool;
    const BITS: u32 = 1;
    const ZERO: Self = Self(false);

    impl_shared_value_common!();
}

impl Vectorizable<1> for Boolean {
    type Array = StdArray<Boolean, 1>;
}


impl FieldVectorizable<1> for Boolean {
    type ArrayAlias = StdArray<Boolean, 1>;
}

///conversion to Scalar struct of `curve25519_dalek`
impl From<Boolean> for bool {
    fn from(s: Boolean) -> Self {
        s.0
    }
}

#[derive(thiserror::Error, Debug)]
#[error("{0} is not a valid boolean value, only 0 and 1 are accepted.")]
pub struct ParseBooleanError(u8);

impl Serializable for Boolean {
    type Size = <<Boolean as SharedValue>::Storage as Block>::Size;
    type DeserializationError = ParseBooleanError;

    fn serialize(&self, buf: &mut GenericArray<u8, Self::Size>) {
        buf[0] = u8::from(self.0);
    }

    fn deserialize(buf: &GenericArray<u8, Self::Size>) -> Result<Self, Self::DeserializationError> {
        if buf[0] > 1 {
            return Err(ParseBooleanError(buf[0]));
        }
        Ok(Boolean(buf[0] != 0))
    }
}

///generate random bool
impl rand::distributions::Distribution<Boolean> for rand::distributions::Standard {
    fn sample<R: crate::rand::Rng + ?Sized>(&self, rng: &mut R) -> Boolean {
        Boolean(rng.gen::<bool>())
    }
}

impl std::ops::Add for Boolean {
    type Output = Self;

    #[allow(clippy::suspicious_arithmetic_impl)]
    fn add(self, rhs: Self) -> Self::Output {
        Self(self.0 ^ rhs.0)
    }
}

impl std::ops::AddAssign for Boolean {
    #[allow(clippy::assign_op_pattern)]
    fn add_assign(&mut self, rhs: Self) {
        *self = *self + rhs;
    }
}

impl std::ops::Neg for Boolean {
    type Output = Self;

    fn neg(self) -> Self::Output {
        self
    }
}

impl std::ops::Sub for Boolean {
    type Output = Self;

    #[allow(clippy::suspicious_arithmetic_impl)]
    fn sub(self, rhs: Self) -> Self::Output {
        self + rhs
    }
}

impl std::ops::SubAssign for Boolean {
    #[allow(clippy::assign_op_pattern)]
    fn sub_assign(&mut self, rhs: Self) {
        *self = *self - rhs;
    }
}

impl std::ops::Mul for Boolean {
    type Output = Self;

    #[allow(clippy::suspicious_arithmetic_impl)]
    fn mul(self, rhs: Self) -> Self::Output {
        Self(self.0 & rhs.0)
    }
}

impl std::ops::MulAssign for Boolean {
    #[allow(clippy::assign_op_pattern)]
    fn mul_assign(&mut self, rhs: Self) {
        *self = *self * rhs;
    }
}

impl std::ops::Not for Boolean {
    type Output = Self;

    fn not(self) -> Self::Output {
        Boolean(!self.0)
    }
}

impl From<bool> for Boolean {
    fn from(s: bool) -> Self {
        Boolean(s)
    }
}

impl Field for Boolean {
    const NAME: &'static str = "Boolean";

    const ONE: Boolean = Boolean(true);
}

impl U128Conversions for Boolean {
    fn as_u128(&self) -> u128 {
        Boolean::as_u128(self)
    }

    fn truncate_from<T: Into<u128>>(v: T) -> Self {
        Boolean((v.into() % 2u128) != 0)
    }
}

///implement `TryFrom` since required by Field
impl TryFrom<u128> for Boolean {
    type Error = crate::error::Error;

    fn try_from(v: u128) -> Result<Self, Self::Error> {
        if v < 2u128 {
            Ok(Boolean(v != 0u128))
        } else {
            Err(crate::error::Error::FieldValueTruncation(format!(
                "Boolean size {} is too small to hold the value {}.",
                Self::BITS,
                v
            )))
        }
    }
}

impl FromRandomU128 for Boolean {
    fn from_random_u128(src: u128) -> Self {
        Self::truncate_from(src)
    }
}

impl DZKPCompatibleField for Boolean {
    fn as_segment_entry(array: &<Self as Vectorizable<1>>::Array) -> SegmentEntry<'_> {
        if bool::from(Boolean::from_array(array)) {
            SegmentEntry::from_bitslice(BitSlice::from_element(&1u8).get(0..1).unwrap())
        } else {
            SegmentEntry::from_bitslice(BitSlice::from_element(&0u8).get(0..1).unwrap())
        }
    }
}

#[cfg(all(test, unit_test))]
mod test {
    use generic_array::GenericArray;
    use proptest::prelude::{prop, Arbitrary, Strategy};
    use rand::{thread_rng, Rng};
    use typenum::U1;

    use crate::{
        ff::{boolean::Boolean, ArrayAccess, Field, Serializable},
        protocol::context::dzkp_field::DZKPCompatibleField,
        secret_sharing::{SharedValue, Vectorizable},
    };

    impl Arbitrary for Boolean {
        type Parameters = <bool as Arbitrary>::Parameters;
        type Strategy = prop::strategy::Map<<bool as Arbitrary>::Strategy, fn(bool) -> Self>;

        fn arbitrary_with(args: Self::Parameters) -> Self::Strategy {
            <bool>::arbitrary_with(args).prop_map(Boolean)
        }
    }

    ///test serialize and deserialize
    #[test]
    fn serde_boolean() {
        let mut rng = thread_rng();
        let input = rng.gen::<Boolean>();
        let mut a: GenericArray<u8, U1> = [0u8; 1].into();
        input.serialize(&mut a);
        let output = Boolean::deserialize(&a).unwrap();
        assert_eq!(input, output);
    }

    ///test simple arithmetics
    #[test]
    fn simple_arithmetics_boolean() {
        let mut rng = thread_rng();
        let a = rng.gen::<Boolean>();
        let b = rng.gen::<Boolean>();
        let c = rng.gen::<Boolean>();
        let d = rng.gen::<Boolean>();
        assert_eq!((a + b) * (c + d), a * c + a * d + b * c + b * d);
    }

    ///test not
    #[test]
    fn not_boolean() {
        let mut rng = thread_rng();
        let a = rng.gen::<Boolean>();
        assert_ne!(a, !a);
    }

    #[test]
    fn boolean_bitslice() {
        let one = Boolean::ONE;
        let zero = Boolean::ZERO;

        // convert into vectorizable
        let one_vec: <Boolean as Vectorizable<1>>::Array = one.into_array();
        let zero_vec: <Boolean as Vectorizable<1>>::Array = zero.into_array();

        // generate slices
        let slice_one = <Boolean as DZKPCompatibleField<1>>::as_segment_entry(&one_vec);
        let slice_zero = <Boolean as DZKPCompatibleField<1>>::as_segment_entry(&zero_vec);

        // check length
        assert_eq!(slice_one.len(), 1usize);
        assert_eq!(slice_zero.len(), 1usize);

        // check content
        assert_ne!(*slice_one.as_bitslice(), *slice_zero.as_bitslice());
        assert!(slice_one.as_bitslice().first().unwrap());
        assert!(!slice_zero.as_bitslice().first().unwrap());

        // there is nothing more
        assert!(slice_one.as_bitslice().get(1).is_none());
        assert!(slice_zero.as_bitslice().get(1).is_none());
    }

    /// test `ArrayAccess` for Boolean
    #[test]
    fn test_array_access() {
        let mut b = Boolean::from(true);

        // Test get()
        assert_eq!(b.get(0), Some(Boolean::from(true)));
        assert_eq!(b.get(1), None);

        // Test set()
        b.set(0, Boolean::from(false));
        assert_eq!(b.get(0), Some(Boolean::from(false)));

        // Test iter()
        assert_eq!(vec![Boolean::from(false)], b.iter().collect::<Vec<_>>());
    }
}<|MERGE_RESOLUTION|>--- conflicted
+++ resolved
@@ -1,8 +1,4 @@
 use std::iter::Once;
-<<<<<<< HEAD
-=======
-
->>>>>>> 54008fc0
 use bitvec::prelude::BitSlice;
 use generic_array::GenericArray;
 use typenum::U1;
@@ -16,11 +12,8 @@
     },
     secret_sharing::{Block, FieldVectorizable, SharedValue, StdArray, Vectorizable},
 };
-<<<<<<< HEAD
 use crate::ff::{ArrayAccess};
 
-=======
->>>>>>> 54008fc0
 impl Block for bool {
     type Size = U1;
 }
