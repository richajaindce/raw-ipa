use rand::Rng;
use raw_ipa::bits::{BitArray, BitArray40};
use raw_ipa::error::Error;
use raw_ipa::ff::{Field, Fp32BitPrime};
use raw_ipa::protocol::context::Context;
use raw_ipa::protocol::modulus_conversion::{convert_all_bits, convert_all_bits_local};
use raw_ipa::protocol::sort::generate_permutation_opt::generate_permutation_opt;
use raw_ipa::secret_sharing::SharedValue;
use raw_ipa::test_fixture::{join3, Reconstruct, Runner, TestWorld, TestWorldConfig};
use std::num::NonZeroUsize;
use std::time::Instant;

#[tokio::main(flavor = "multi_thread", worker_threads = 3)]
async fn main() -> Result<(), Error> {
    const BATCHSIZE: usize = 10000;
    const NUM_MULTI_BITS: u32 = 3;

    let mut config = TestWorldConfig::default();
    config.gateway_config.send_buffer_config.items_in_batch = NonZeroUsize::new(1).unwrap();
    config.gateway_config.send_buffer_config.batch_count = NonZeroUsize::new(1024).unwrap();
    let world = TestWorld::new_with(config).await;
    let [ctx0, ctx1, ctx2] = world.contexts::<Fp32BitPrime>();
    let mut rng = rand::thread_rng();

    let mut match_keys: Vec<BitArray40> = Vec::with_capacity(BATCHSIZE);

    for _ in 0..BATCHSIZE {
        match_keys.push(rng.gen::<BitArray40>());
    }

<<<<<<< HEAD
    let input_len = match_keys.len();
    let mut shares = [
        Vec::with_capacity(input_len),
        Vec::with_capacity(input_len),
        Vec::with_capacity(input_len),
    ];
    for match_key in match_keys.clone() {
        let share_0 = rng.gen::<u64>();
        let share_1 = rng.gen::<u64>();
        let share_2 = match_key ^ share_0 ^ share_1;

        shares[0].push(XorReplicated::new(share_0, share_1));
        shares[1].push(XorReplicated::new(share_1, share_2));
        shares[2].push(XorReplicated::new(share_2, share_0));
    }

    let converted_shares = join3(
        convert_all_bits(
            &ctx0,
            &convert_all_bits_local(ctx0.role(), &shares[0], num_bits),
            num_bits,
            NUM_MULTI_BITS,
        ),
        convert_all_bits(
            &ctx1,
            &convert_all_bits_local(ctx1.role(), &shares[1], num_bits),
            num_bits,
            NUM_MULTI_BITS,
        ),
        convert_all_bits(
            &ctx2,
            &convert_all_bits_local(ctx2.role(), &shares[2], num_bits),
            num_bits,
            NUM_MULTI_BITS,
        ),
    )
    .await;

    let start = Instant::now();
    let result = join3(
        generate_permutation_opt(ctx0, &converted_shares[0]),
        generate_permutation_opt(ctx1, &converted_shares[1]),
        generate_permutation_opt(ctx2, &converted_shares[2]),
=======
    let converted_shares = world
        .semi_honest(match_keys.clone(), |ctx, match_key| async move {
            convert_all_bits(&ctx, &convert_all_bits_local(ctx.role(), &match_key))
                .await
                .unwrap()
        })
        .await;

    let start = Instant::now();
    let result = join3(
        generate_permutation_opt(ctx0, &converted_shares[0], BitArray40::BITS, NUM_MULTI_BITS),
        generate_permutation_opt(ctx1, &converted_shares[1], BitArray40::BITS, NUM_MULTI_BITS),
        generate_permutation_opt(ctx2, &converted_shares[2], BitArray40::BITS, NUM_MULTI_BITS),
>>>>>>> aeef79b6
    )
    .await;

    let duration = start.elapsed().as_secs_f32();
    println!("sort benchmark BATCHSIZE {BATCHSIZE} NUM_MULTI_BITS {NUM_MULTI_BITS} complete after {duration}s");

    assert_eq!(result[0].len(), BATCHSIZE);
    assert_eq!(result[1].len(), BATCHSIZE);
    assert_eq!(result[2].len(), BATCHSIZE);

    let mut mpc_sorted_list: Vec<u128> = (0..BATCHSIZE).map(|i| i as u128).collect();
    for (i, match_key) in match_keys.iter().enumerate() {
        let index = (&result[0][i], &result[1][i], &result[2][i]).reconstruct();
        mpc_sorted_list[index.as_u128() as usize] = match_key.as_u128();
    }

    let mut sorted_match_keys = match_keys.clone();
    sorted_match_keys.sort_unstable();
    for i in 0..BATCHSIZE {
        assert_eq!(sorted_match_keys[i].as_u128(), mpc_sorted_list[i]);
    }

    Ok(())
}<|MERGE_RESOLUTION|>--- conflicted
+++ resolved
@@ -28,65 +28,24 @@
         match_keys.push(rng.gen::<BitArray40>());
     }
 
-<<<<<<< HEAD
-    let input_len = match_keys.len();
-    let mut shares = [
-        Vec::with_capacity(input_len),
-        Vec::with_capacity(input_len),
-        Vec::with_capacity(input_len),
-    ];
-    for match_key in match_keys.clone() {
-        let share_0 = rng.gen::<u64>();
-        let share_1 = rng.gen::<u64>();
-        let share_2 = match_key ^ share_0 ^ share_1;
-
-        shares[0].push(XorReplicated::new(share_0, share_1));
-        shares[1].push(XorReplicated::new(share_1, share_2));
-        shares[2].push(XorReplicated::new(share_2, share_0));
-    }
-
-    let converted_shares = join3(
-        convert_all_bits(
-            &ctx0,
-            &convert_all_bits_local(ctx0.role(), &shares[0], num_bits),
-            num_bits,
-            NUM_MULTI_BITS,
-        ),
-        convert_all_bits(
-            &ctx1,
-            &convert_all_bits_local(ctx1.role(), &shares[1], num_bits),
-            num_bits,
-            NUM_MULTI_BITS,
-        ),
-        convert_all_bits(
-            &ctx2,
-            &convert_all_bits_local(ctx2.role(), &shares[2], num_bits),
-            num_bits,
-            NUM_MULTI_BITS,
-        ),
-    )
-    .await;
+    let converted_shares = world
+        .semi_honest(match_keys.clone(), |ctx, match_key| async move {
+            convert_all_bits(
+                &ctx,
+                &convert_all_bits_local(ctx.role(), &match_key, BitArray40::BITS),
+                BitArray40::BITS,
+                NUM_MULTI_BITS,
+            )
+            .await
+            .unwrap()
+        })
+        .await;
 
     let start = Instant::now();
     let result = join3(
         generate_permutation_opt(ctx0, &converted_shares[0]),
         generate_permutation_opt(ctx1, &converted_shares[1]),
         generate_permutation_opt(ctx2, &converted_shares[2]),
-=======
-    let converted_shares = world
-        .semi_honest(match_keys.clone(), |ctx, match_key| async move {
-            convert_all_bits(&ctx, &convert_all_bits_local(ctx.role(), &match_key))
-                .await
-                .unwrap()
-        })
-        .await;
-
-    let start = Instant::now();
-    let result = join3(
-        generate_permutation_opt(ctx0, &converted_shares[0], BitArray40::BITS, NUM_MULTI_BITS),
-        generate_permutation_opt(ctx1, &converted_shares[1], BitArray40::BITS, NUM_MULTI_BITS),
-        generate_permutation_opt(ctx2, &converted_shares[2], BitArray40::BITS, NUM_MULTI_BITS),
->>>>>>> aeef79b6
     )
     .await;
 
