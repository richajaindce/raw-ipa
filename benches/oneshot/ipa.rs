--- conflicted
+++ resolved
@@ -1,20 +1,11 @@
-<<<<<<< HEAD
+use rand::Rng;
 use raw_ipa::{
     error::Error,
     ff::Fp32BitPrime,
-    protocol::{ipa::ipa, MatchKey},
-    test_fixture::{IPAInputTestRow, Runner, TestWorld, TestWorldConfig},
+    ipa_test_input,
+    protocol::{ipa::ipa, BreakdownKey, MatchKey},
+    test_fixture::{input::GenericReportTestInput, Runner, TestWorld, TestWorldConfig},
 };
-=======
-use rand::Rng;
-use raw_ipa::error::Error;
-use raw_ipa::ff::Fp32BitPrime;
-use raw_ipa::ipa_test_input;
-use raw_ipa::protocol::ipa::ipa;
-use raw_ipa::protocol::{BreakdownKey, MatchKey};
-use raw_ipa::test_fixture::input::GenericReportTestInput;
-use raw_ipa::test_fixture::{Runner, TestWorld, TestWorldConfig};
->>>>>>> 91831dc7
 use std::num::NonZeroUsize;
 use std::time::Instant;
 
@@ -52,11 +43,7 @@
     let start = Instant::now();
     let result = world
         .semi_honest(records, |ctx, input_rows| async move {
-<<<<<<< HEAD
-            ipa::<Fp32BitPrime, MatchKey>(
-=======
             ipa::<Fp32BitPrime, MatchKey, BreakdownKey>(
->>>>>>> 91831dc7
                 ctx,
                 &input_rows,
                 PER_USER_CAP,
